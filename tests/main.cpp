#define CATCH_CONFIG_MAIN

#include <catch.hpp>

#include <DSPatch.h>

#include <components/Adder.h>
#include <components/BranchSyncProbe.h>
#include <components/ChangingCounter.h>
#include <components/ChangingProbe.h>
#include <components/CircuitCounter.h>
#include <components/CircuitProbe.h>
#include <components/Counter.h>
#include <components/FeedbackProbe.h>
#include <components/FeedbackTester.h>
#include <components/Incrementer.h>
#include <components/NoOutputProbe.h>
#include <components/NullInputProbe.h>
#include <components/ParallelProbe.h>
#include <components/PassThrough.h>
#include <components/SerialProbe.h>
#include <components/SlowCounter.h>
#include <components/SlowPassThrough.h>
#include <components/SporadicCounter.h>
#include <components/ThreadingProbe.h>

#include <thread>

using namespace DSPatch;

static double refEff;

TEST_CASE( "SerialTest" )
{
    // Configure a circuit made up of a counter and 5 incrementers in series
    auto circuit = std::make_shared<Circuit>();

    auto counter = std::make_shared<Counter>();
    auto inc_s1 = std::make_shared<Incrementer>( 1 );
    auto inc_s2 = std::make_shared<Incrementer>( 2 );
    auto inc_s3 = std::make_shared<Incrementer>( 3 );
    auto inc_s4 = std::make_shared<Incrementer>( 4 );
    auto inc_s5 = std::make_shared<Incrementer>( 5 );
    auto probe = std::make_shared<SerialProbe>();

    circuit->AddComponent( counter );
    circuit->AddComponent( inc_s1 );
    circuit->AddComponent( inc_s2 );
    circuit->AddComponent( inc_s3 );
    circuit->AddComponent( inc_s4 );
    circuit->AddComponent( inc_s5 );
    circuit->AddComponent( probe );

    circuit->ConnectOutToIn( counter, 0, inc_s1, 0 );
    circuit->ConnectOutToIn( inc_s1, 0, inc_s2, 0 );
    circuit->ConnectOutToIn( inc_s2, 0, inc_s3, 0 );
    circuit->ConnectOutToIn( inc_s3, 0, inc_s4, 0 );
    circuit->ConnectOutToIn( inc_s4, 0, inc_s5, 0 );
    circuit->ConnectOutToIn( inc_s5, 0, probe, 0 );

    // Tick the circuit 100 times
    for ( int i = 0; i < 100; ++i )
    {
        circuit->Tick();
    }
}

TEST_CASE( "ParallelTest" )
{
    // Configure a circuit made up of a counter and 5 incrementers in parallel
    auto circuit = std::make_shared<Circuit>();

    auto counter = std::make_shared<Counter>();
    auto inc_p1 = std::make_shared<Incrementer>( 1 );
    auto inc_p2 = std::make_shared<Incrementer>( 2 );
    auto inc_p3 = std::make_shared<Incrementer>( 3 );
    auto inc_p4 = std::make_shared<Incrementer>( 4 );
    auto inc_p5 = std::make_shared<Incrementer>( 5 );
    auto probe = std::make_shared<ParallelProbe>();

    circuit->AddComponent( counter );
    circuit->AddComponent( inc_p1 );
    circuit->AddComponent( inc_p2 );
    circuit->AddComponent( inc_p3 );
    circuit->AddComponent( inc_p4 );
    circuit->AddComponent( inc_p5 );
    circuit->AddComponent( probe );

    circuit->ConnectOutToIn( counter, 0, inc_p1, 0 );
    circuit->ConnectOutToIn( counter, 0, inc_p2, 0 );
    circuit->ConnectOutToIn( counter, 0, inc_p3, 0 );
    circuit->ConnectOutToIn( counter, 0, inc_p4, 0 );
    circuit->ConnectOutToIn( counter, 0, inc_p5, 0 );
    circuit->ConnectOutToIn( inc_p1, 0, probe, 0 );
    circuit->ConnectOutToIn( inc_p2, 0, probe, 1 );
    circuit->ConnectOutToIn( inc_p3, 0, probe, 2 );
    circuit->ConnectOutToIn( inc_p4, 0, probe, 3 );
    circuit->ConnectOutToIn( inc_p5, 0, probe, 4 );

    // Tick the circuit for 100ms with 3 threads
    circuit->SetThreadPool( std::make_shared<ThreadPool>( 3 ) );
    circuit->StartAutoTick();
    std::this_thread::sleep_for( std::chrono::milliseconds( 100 ) );
    circuit->StopAutoTick();
}

TEST_CASE( "BranchSyncTest" )
{
    // Configure a circuit made up of 3 parallel branches of 4, 2, and 1 component(s) respectively
    auto circuit = std::make_shared<Circuit>();

    auto counter = std::make_shared<Counter>();
    auto inc_p1_s1 = std::make_shared<Incrementer>();
    auto inc_p1_s2 = std::make_shared<Incrementer>();
    auto inc_p1_s3 = std::make_shared<Incrementer>();
    auto inc_p1_s4 = std::make_shared<Incrementer>();
    auto inc_p2_s1 = std::make_shared<Incrementer>();
    auto inc_p2_s2 = std::make_shared<Incrementer>();
    auto inc_p3_s1 = std::make_shared<Incrementer>();
    auto probe = std::make_shared<BranchSyncProbe>();

    circuit->AddComponent( counter );

    circuit->AddComponent( inc_p1_s1 );
    circuit->AddComponent( inc_p1_s2 );
    circuit->AddComponent( inc_p1_s3 );
    circuit->AddComponent( inc_p1_s4 );

    circuit->AddComponent( inc_p2_s1 );
    circuit->AddComponent( inc_p2_s2 );

    circuit->AddComponent( inc_p3_s1 );

    circuit->AddComponent( probe );

    // Wire branch 1
    circuit->ConnectOutToIn( counter, 0, inc_p1_s1, 0 );
    circuit->ConnectOutToIn( inc_p1_s1, 0, inc_p1_s2, 0 );
    circuit->ConnectOutToIn( inc_p1_s2, 0, inc_p1_s3, 0 );
    circuit->ConnectOutToIn( inc_p1_s3, 0, inc_p1_s4, 0 );
    circuit->ConnectOutToIn( inc_p1_s4, 0, probe, 0 );

    // Wire branch 2
    circuit->ConnectOutToIn( counter, 0, inc_p2_s1, 0 );
    circuit->ConnectOutToIn( inc_p2_s1, 0, inc_p2_s2, 0 );
    circuit->ConnectOutToIn( inc_p2_s2, 0, probe, 1 );

    // Wire branch 3
    circuit->ConnectOutToIn( counter, 0, inc_p3_s1, 0 );
    circuit->ConnectOutToIn( inc_p3_s1, 0, probe, 2 );

    // Tick the circuit 100 times
    for ( int i = 0; i < 100; ++i )
    {
        circuit->Tick();
    }
}

TEST_CASE( "FeedbackTest" )
{
    // Configure a circuit made up of an adder that adds a counter to its own previous output
    auto circuit = std::make_shared<Circuit>();

    auto counter = std::make_shared<Counter>();
    auto adder = std::make_shared<Adder>();
    auto passthrough = std::make_shared<PassThrough>();
    auto probe = std::make_shared<FeedbackProbe>();

    circuit->AddComponent( counter );
    circuit->AddComponent( adder );
    circuit->AddComponent( passthrough );
    circuit->AddComponent( probe );

    circuit->ConnectOutToIn( counter, 0, adder, 0 );
    circuit->ConnectOutToIn( adder, 0, passthrough, 0 );

    circuit->ConnectOutToIn( passthrough, 0, adder, 1 );

    circuit->ConnectOutToIn( adder, 0, probe, 0 );

    // Tick the circuit 100 times
    for ( int i = 0; i < 100; ++i )
    {
        circuit->Tick();
    }
}

TEST_CASE( "FeedbackTestNoCircuit" )
{
    auto counter = std::make_shared<Counter>();
    auto adder = std::make_shared<Adder>();
    auto passthrough = std::make_shared<PassThrough>();
    auto probe = std::make_shared<FeedbackProbe>();

    adder->ConnectInput( counter, 0, 0 );
    passthrough->ConnectInput( adder, 0, 0 );

    adder->ConnectInput( passthrough, 0, 1 );

    probe->ConnectInput( adder, 0, 0 );

    // Tick the circuit 100 times
    for ( int i = 0; i < 100; ++i )
    {
        counter->Tick();
        adder->Tick();
        passthrough->Tick();
        probe->Tick();

        counter->Reset();
        adder->Reset();
        passthrough->Reset();
        probe->Reset();
    }
}

TEST_CASE( "RefCountResetRegressionTest" )
{
    auto circuit = std::make_shared<Circuit>();
    auto feedback = std::make_shared<FeedbackTester>( 2 );

    circuit->AddComponent( feedback );
    circuit->SetThreadPool( std::make_shared<ThreadPool>( 2 ) );

    feedback->ConnectInput( feedback, 0, 0 );
    feedback->SetValidInputs( 1 );

    circuit->StartAutoTick();
    std::this_thread::sleep_for( std::chrono::milliseconds( 100 ) );
    circuit->PauseAutoTick();

    feedback->ConnectInput( feedback, 0, 1 );
    feedback->ConnectInput( feedback, 0, 2 );
    feedback->ConnectInput( feedback, 0, 3 );
    feedback->SetValidInputs( 4 );

    circuit->StartAutoTick();
    std::this_thread::sleep_for( std::chrono::milliseconds( 100 ) );
    circuit->PauseAutoTick();

    feedback->ConnectInput( feedback, 0, 4 );
    feedback->ConnectInput( feedback, 0, 5 );
    feedback->ConnectInput( feedback, 0, 6 );
    feedback->ConnectInput( feedback, 0, 7 );
    feedback->ConnectInput( feedback, 0, 8 );
    feedback->ConnectInput( feedback, 0, 9 );
    feedback->SetValidInputs( 10 );

    circuit->StartAutoTick();
    std::this_thread::sleep_for( std::chrono::milliseconds( 100 ) );
    circuit->StopAutoTick();
}

TEST_CASE( "NoOutputTest" )
{
    // Configure a circuit where the counter responds sporadically
    auto circuit = std::make_shared<Circuit>();

    auto counter = std::make_shared<SporadicCounter>();
    auto probe = std::make_shared<NoOutputProbe>();

    circuit->AddComponent( counter );
    circuit->AddComponent( probe );

    circuit->ConnectOutToIn( counter, 0, probe, 0 );

    // Tick the circuit 100 times
    for ( int i = 0; i < 100; ++i )
    {
        circuit->Tick();
    }
}

TEST_CASE( "ChangingOutputTest" )
{
    // Configure a circuit whereby a component outputs varying types (int, float, string, vector)
    auto circuit = std::make_shared<Circuit>();

    auto counter = std::make_shared<ChangingCounter>();
    auto probe = std::make_shared<ChangingProbe>();

    circuit->AddComponent( counter );
    circuit->AddComponent( probe );

    circuit->ConnectOutToIn( counter, 0, probe, 0 );

    // Tick the circuit 100 times
    for ( int i = 0; i < 100; ++i )
    {
        circuit->Tick();
    }
}

TEST_CASE( "ThreadPerformanceTest" )
{
    // Configure a circuit made up of 4 parallel counters, then adjust the thread count
    auto circuit = std::make_shared<Circuit>();

    auto counter1 = std::make_shared<SlowCounter>();
    auto passthrough1 = std::make_shared<SlowPassThrough>();
    auto counter2 = std::make_shared<SlowCounter>();
    auto passthrough2 = std::make_shared<SlowPassThrough>();
    auto counter3 = std::make_shared<SlowCounter>();
    auto passthrough3 = std::make_shared<SlowPassThrough>();
    auto counter4 = std::make_shared<SlowCounter>();
    auto passthrough4 = std::make_shared<SlowPassThrough>();
    auto probe = std::make_shared<ThreadingProbe>();

    circuit->AddComponent( counter1 );
    circuit->AddComponent( passthrough1 );
    circuit->AddComponent( counter2 );
    circuit->AddComponent( passthrough2 );
    circuit->AddComponent( counter3 );
    circuit->AddComponent( passthrough3 );
    circuit->AddComponent( counter4 );
    circuit->AddComponent( passthrough4 );
    circuit->AddComponent( probe );

    circuit->ConnectOutToIn( counter1, 0, passthrough1, 0 );
    circuit->ConnectOutToIn( passthrough1, 0, probe, 0 );
    circuit->ConnectOutToIn( counter2, 0, passthrough2, 0 );
    circuit->ConnectOutToIn( passthrough2, 0, probe, 1 );
    circuit->ConnectOutToIn( counter3, 0, passthrough3, 0 );
    circuit->ConnectOutToIn( passthrough3, 0, probe, 2 );
    circuit->ConnectOutToIn( counter4, 0, passthrough4, 0 );
    circuit->ConnectOutToIn( passthrough4, 0, probe, 3 );

    // Calculate reference efficiency

    SignalBus testBus;
    auto measureRef = [&testBus]( std::shared_ptr<SlowCounter>& counter )
    {
        for ( int i = 0; i < 2000; ++i )
        {
            counter->Process_( testBus, testBus );
        }
    };

    auto begin = std::chrono::high_resolution_clock::now();
    auto t1 = std::thread( [&measureRef, &counter1]() { measureRef( counter1 ); } );
    auto t2 = std::thread( [&measureRef, &counter2]() { measureRef( counter2 ); } );
    auto t3 = std::thread( [&measureRef, &counter3]() { measureRef( counter3 ); } );
    measureRef( counter4 );
    t1.join();
    t2.join();
    t3.join();
    auto end = std::chrono::high_resolution_clock::now();
    refEff = 100000.0 / std::chrono::duration_cast<std::chrono::milliseconds>( end - begin ).count();

    counter1->ResetCount();
    counter2->ResetCount();
    counter3->ResetCount();
    counter4->ResetCount();

    std::cout << "Reference Efficiency: " << refEff << "%" << std::endl;

    // Tick the circuit with 1 thread
    circuit->SetThreadPool( std::make_shared<ThreadPool>( 1 ) );

    begin = std::chrono::high_resolution_clock::now();
    for ( int i = 0; i < 1000; ++i )
    {
        circuit->Tick();
    }
    end = std::chrono::high_resolution_clock::now();
    auto eff = 100000.0 / std::chrono::duration_cast<std::chrono::milliseconds>( end - begin ).count();

    auto overhead = 100 - ( 100 * ( eff / refEff ) );
    std::cout << "1x Buffer Efficiency (Series Mode): " << eff << "% (-" << overhead << "%)" << std::endl;
    REQUIRE( eff >= refEff * 0.25 * 0.90 );

    // Tick the circuit with 2 threads, and check that more ticks occurred
    if ( std::thread::hardware_concurrency() < 2 )
    {
        return;
    }
    circuit->SetThreadPool( std::make_shared<ThreadPool>( 2 ) );

    begin = std::chrono::high_resolution_clock::now();
    for ( int i = 0; i < 1000; ++i )
    {
        circuit->Tick();
    }
    end = std::chrono::high_resolution_clock::now();
    eff = 100000.0 / std::chrono::duration_cast<std::chrono::milliseconds>( end - begin ).count();

    overhead = 100 - ( 100 * ( eff / refEff ) );
    std::cout << "2x Buffer Efficiency (Series Mode): " << eff << "% (-" << overhead << "%)" << std::endl;
    REQUIRE( eff >= refEff * 0.5 * 0.90 );

    // Tick the circuit with 3 threads, and check that more ticks occurred
    if ( std::thread::hardware_concurrency() < 4 )
    {
        return;
    }
    circuit->SetThreadPool( std::make_shared<ThreadPool>( 3 ) );

    begin = std::chrono::high_resolution_clock::now();
    for ( int i = 0; i < 1000; ++i )
    {
        circuit->Tick();
    }
    end = std::chrono::high_resolution_clock::now();
    eff = 100000.0 / std::chrono::duration_cast<std::chrono::milliseconds>( end - begin ).count();

    overhead = 100 - ( 100 * ( eff / refEff ) );
    std::cout << "3x Buffer Efficiency (Series Mode): " << eff << "% (-" << overhead << "%)" << std::endl;
    REQUIRE( eff >= refEff * 0.75 * 0.90 );

    // Tick the circuit with 4 threads, and check that more ticks occurred
    if ( std::thread::hardware_concurrency() < 4 )
    {
        return;
    }
    circuit->SetThreadPool( std::make_shared<ThreadPool>( 4 ) );

    begin = std::chrono::high_resolution_clock::now();
    for ( int i = 0; i < 1000; ++i )
    {
        circuit->Tick();
    }
    end = std::chrono::high_resolution_clock::now();
    eff = 100000.0 / std::chrono::duration_cast<std::chrono::milliseconds>( end - begin ).count();

    overhead = 100 - ( 100 * ( eff / refEff ) );
    std::cout << "4x Buffer Efficiency (Series Mode): " << eff << "% (-" << overhead << "%)" << std::endl;
    REQUIRE( eff >= refEff * 0.90 );
}

TEST_CASE( "StopAutoTickRegressionTest" )
{
    auto circuit = std::make_shared<Circuit>();

    auto counter1 = std::make_shared<SlowCounter>();
    auto counter2 = std::make_shared<SlowCounter>();
    auto counter3 = std::make_shared<SlowCounter>();
    auto counter4 = std::make_shared<SlowCounter>();
    auto probe = std::make_shared<ThreadingProbe>();

    circuit->AddComponent( counter1 );
    circuit->AddComponent( counter2 );
    circuit->AddComponent( counter3 );
    circuit->AddComponent( counter4 );
    circuit->AddComponent( probe );

    circuit->ConnectOutToIn( counter1, 0, probe, 0 );
    circuit->ConnectOutToIn( counter2, 0, probe, 1 );
    circuit->ConnectOutToIn( counter3, 0, probe, 2 );
    circuit->ConnectOutToIn( counter4, 0, probe, 3 );

    circuit->SetThreadPool( std::make_shared<ThreadPool>( std::thread::hardware_concurrency() ) );

    circuit->StartAutoTick();
    std::this_thread::sleep_for( std::chrono::milliseconds( 100 ) );
    circuit->StopAutoTick();
    circuit->RemoveComponent( counter1 );
    circuit->RemoveComponent( counter2 );
    circuit->RemoveComponent( counter3 );
    circuit->RemoveComponent( counter4 );
    circuit->RemoveComponent( probe );
}

TEST_CASE( "ThreadAdjustmentTest" )
{
    // Configure a counter circuit, then adjust the thread count while it's running
    auto circuit = std::make_shared<Circuit>();

    auto counter = std::make_shared<Counter>();
    auto probe = std::make_shared<ThreadingProbe>();

    circuit->AddComponent( counter );
    circuit->AddComponent( probe );

    circuit->ConnectOutToIn( counter, 0, probe, 0 );
    circuit->ConnectOutToIn( counter, 0, probe, 1 );
    circuit->ConnectOutToIn( counter, 0, probe, 2 );
    circuit->ConnectOutToIn( counter, 0, probe, 3 );

    // Tick the circuit for 100ms with 1 thread
    circuit->StartAutoTick();
    std::this_thread::sleep_for( std::chrono::milliseconds( 100 ) );

    // Adjust the thread count while the circuit is running
    circuit->SetThreadPool( std::make_shared<ThreadPool>( 2 ) );
    std::this_thread::sleep_for( std::chrono::milliseconds( 100 ) );

    circuit->SetThreadPool( std::make_shared<ThreadPool>( 0 ) );
    std::this_thread::sleep_for( std::chrono::milliseconds( 100 ) );

    circuit->SetThreadPool( std::make_shared<ThreadPool>( 4 ) );
    std::this_thread::sleep_for( std::chrono::milliseconds( 100 ) );

    circuit->SetThreadPool( std::make_shared<ThreadPool>( 2 ) );
    std::this_thread::sleep_for( std::chrono::milliseconds( 100 ) );

    circuit->SetThreadPool( std::make_shared<ThreadPool>( 3 ) );
    std::this_thread::sleep_for( std::chrono::milliseconds( 100 ) );

    circuit->StopAutoTick();
}

TEST_CASE( "WiringTest" )
{
    // Configure a counter circuit, then re-wire it while it's running
    auto circuit = std::make_shared<Circuit>();

    auto counter = std::make_shared<CircuitCounter>();
    auto probe = std::make_shared<CircuitProbe>();

    auto counter_id = circuit->AddComponent( counter );
    auto probe_id = circuit->AddComponent( probe );

    circuit->ConnectOutToIn( counter_id, 0, probe, 0 );
    circuit->ConnectOutToIn( probe, 0, counter_id, 0 );

    // Tick the circuit for 100ms with 1 thread
    circuit->StartAutoTick();
    std::this_thread::sleep_for( std::chrono::milliseconds( 100 ) );

    // Re-wire

    auto pass_s1 = std::make_shared<PassThrough>();
    circuit->AddComponent( pass_s1 );

    circuit->ConnectOutToIn( pass_s1, 0, probe_id, 0 );
    std::this_thread::sleep_for( std::chrono::milliseconds( 100 ) );

    circuit->ConnectOutToIn( counter, 0, pass_s1, 0 );
    std::this_thread::sleep_for( std::chrono::milliseconds( 100 ) );

    // Disconnect a component

    circuit->PauseAutoTick();
    probe->DisconnectInput( 0 );
    circuit->ResumeAutoTick();
    std::this_thread::sleep_for( std::chrono::milliseconds( 100 ) );
    circuit->DisconnectComponent( probe );
    std::this_thread::sleep_for( std::chrono::milliseconds( 100 ) );

    // Wire in a new component

    auto pass_s2 = std::make_shared<PassThrough>();
    circuit->AddComponent( pass_s2 );

    circuit->ConnectOutToIn( probe, 0, counter_id, 0 );
    circuit->ConnectOutToIn( pass_s2, 0, probe, 0 );
    std::this_thread::sleep_for( std::chrono::milliseconds( 100 ) );

    circuit->ConnectOutToIn( pass_s1, 0, pass_s2, 0 );
    std::this_thread::sleep_for( std::chrono::milliseconds( 100 ) );

    circuit->StopAutoTick();
}

//=================================================================================================

TEST_CASE( "SerialTest2" )
{
    // Configure a circuit made up of a counter and 5 incrementers in series
    auto circuit = std::make_shared<Circuit>();
    circuit->SetThreadPool( std::make_shared<ThreadPool>( 1, 4 ) );

    auto counter = std::make_shared<Counter>();
    auto inc_s1 = std::make_shared<Incrementer>( 1 );
    auto inc_s2 = std::make_shared<Incrementer>( 2 );
    auto inc_s3 = std::make_shared<Incrementer>( 3 );
    auto inc_s4 = std::make_shared<Incrementer>( 4 );
    auto inc_s5 = std::make_shared<Incrementer>( 5 );
    auto probe = std::make_shared<SerialProbe>();

    circuit->AddComponent( counter );
    circuit->AddComponent( inc_s1 );
    circuit->AddComponent( inc_s2 );
    circuit->AddComponent( inc_s3 );
    circuit->AddComponent( inc_s4 );
    circuit->AddComponent( inc_s5 );
    circuit->AddComponent( probe );

    circuit->ConnectOutToIn( counter, 0, inc_s1, 0 );
    circuit->ConnectOutToIn( inc_s1, 0, inc_s2, 0 );
    circuit->ConnectOutToIn( inc_s2, 0, inc_s3, 0 );
    circuit->ConnectOutToIn( inc_s3, 0, inc_s4, 0 );
    circuit->ConnectOutToIn( inc_s4, 0, inc_s5, 0 );
    circuit->ConnectOutToIn( inc_s5, 0, probe, 0 );

    // Tick the circuit 100 times
    for ( int i = 0; i < 100; ++i )
    {
        circuit->Tick();
    }
}

TEST_CASE( "ParallelTest2" )
{
    // Configure a circuit made up of a counter and 5 incrementers in parallel
    auto circuit = std::make_shared<Circuit>();

    auto counter = std::make_shared<Counter>();
    auto inc_p1 = std::make_shared<Incrementer>( 1 );
    auto inc_p2 = std::make_shared<Incrementer>( 2 );
    auto inc_p3 = std::make_shared<Incrementer>( 3 );
    auto inc_p4 = std::make_shared<Incrementer>( 4 );
    auto inc_p5 = std::make_shared<Incrementer>( 5 );
    auto probe = std::make_shared<ParallelProbe>();

    circuit->AddComponent( counter );
    circuit->AddComponent( inc_p1 );
    circuit->AddComponent( inc_p2 );
    circuit->AddComponent( inc_p3 );
    circuit->AddComponent( inc_p4 );
    circuit->AddComponent( inc_p5 );
    circuit->AddComponent( probe );

    circuit->ConnectOutToIn( counter, 0, inc_p1, 0 );
    circuit->ConnectOutToIn( counter, 0, inc_p2, 0 );
    circuit->ConnectOutToIn( counter, 0, inc_p3, 0 );
    circuit->ConnectOutToIn( counter, 0, inc_p4, 0 );
    circuit->ConnectOutToIn( counter, 0, inc_p5, 0 );
    circuit->ConnectOutToIn( inc_p1, 0, probe, 0 );
    circuit->ConnectOutToIn( inc_p2, 0, probe, 1 );
    circuit->ConnectOutToIn( inc_p3, 0, probe, 2 );
    circuit->ConnectOutToIn( inc_p4, 0, probe, 3 );
    circuit->ConnectOutToIn( inc_p5, 0, probe, 4 );

    // Tick the circuit for 100ms with 3 threads
    circuit->SetThreadPool( std::make_shared<ThreadPool>( 3, 4 ) );
    circuit->StartAutoTick();
    std::this_thread::sleep_for( std::chrono::milliseconds( 100 ) );
    circuit->StopAutoTick();
}

TEST_CASE( "BranchSyncTest2" )
{
    // Configure a circuit made up of 3 parallel branches of 4, 2, and 1 component(s) respectively
    auto circuit = std::make_shared<Circuit>();
    circuit->SetThreadPool( std::make_shared<ThreadPool>( 1, 4 ) );

    auto counter = std::make_shared<Counter>();
    auto inc_p1_s1 = std::make_shared<Incrementer>();
    auto inc_p1_s2 = std::make_shared<Incrementer>();
    auto inc_p1_s3 = std::make_shared<Incrementer>();
    auto inc_p1_s4 = std::make_shared<Incrementer>();
    auto inc_p2_s1 = std::make_shared<Incrementer>();
    auto inc_p2_s2 = std::make_shared<Incrementer>();
    auto inc_p3_s1 = std::make_shared<Incrementer>();
    auto probe = std::make_shared<BranchSyncProbe>();

    circuit->AddComponent( counter );

    circuit->AddComponent( inc_p1_s1 );
    circuit->AddComponent( inc_p1_s2 );
    circuit->AddComponent( inc_p1_s3 );
    circuit->AddComponent( inc_p1_s4 );

    circuit->AddComponent( inc_p2_s1 );
    circuit->AddComponent( inc_p2_s2 );

    circuit->AddComponent( inc_p3_s1 );

    circuit->AddComponent( probe );

    // Wire branch 1
    circuit->ConnectOutToIn( counter, 0, inc_p1_s1, 0 );
    circuit->ConnectOutToIn( inc_p1_s1, 0, inc_p1_s2, 0 );
    circuit->ConnectOutToIn( inc_p1_s2, 0, inc_p1_s3, 0 );
    circuit->ConnectOutToIn( inc_p1_s3, 0, inc_p1_s4, 0 );
    circuit->ConnectOutToIn( inc_p1_s4, 0, probe, 0 );

    // Wire branch 2
    circuit->ConnectOutToIn( counter, 0, inc_p2_s1, 0 );
    circuit->ConnectOutToIn( inc_p2_s1, 0, inc_p2_s2, 0 );
    circuit->ConnectOutToIn( inc_p2_s2, 0, probe, 1 );

    // Wire branch 3
    circuit->ConnectOutToIn( counter, 0, inc_p3_s1, 0 );
    circuit->ConnectOutToIn( inc_p3_s1, 0, probe, 2 );

    // Tick the circuit 100 times
    for ( int i = 0; i < 100; ++i )
    {
        circuit->Tick();
    }
}

TEST_CASE( "FeedbackTest2" )
{
    // Configure a circuit made up of an adder that adds a counter to its own previous output
    auto circuit = std::make_shared<Circuit>();
    circuit->SetThreadPool( std::make_shared<ThreadPool>( 1, 4 ) );

    auto counter = std::make_shared<Counter>();
    auto adder = std::make_shared<Adder>();
    auto passthrough = std::make_shared<PassThrough>();
    auto probe = std::make_shared<FeedbackProbe>();

    circuit->AddComponent( counter );
    circuit->AddComponent( adder );
    circuit->AddComponent( passthrough );
    circuit->AddComponent( probe );

    circuit->ConnectOutToIn( counter, 0, adder, 0 );
    circuit->ConnectOutToIn( adder, 0, passthrough, 0 );

    circuit->ConnectOutToIn( passthrough, 0, adder, 1 );

    circuit->ConnectOutToIn( adder, 0, probe, 0 );

    // Tick the circuit 100 times
    for ( int i = 0; i < 100; ++i )
    {
        circuit->Tick();
    }
}

TEST_CASE( "FeedbackTestNoCircuit2" )
{
    auto counter = std::make_shared<Counter>();
    counter->SetThreadPool( std::make_shared<ThreadPool>( 1, 4 ) );
    auto adder = std::make_shared<Adder>();
    adder->SetThreadPool( std::make_shared<ThreadPool>( 1, 4 ) );
    auto passthrough = std::make_shared<PassThrough>();
    passthrough->SetThreadPool( std::make_shared<ThreadPool>( 1, 4 ) );
    auto probe = std::make_shared<FeedbackProbe>();
    probe->SetThreadPool( std::make_shared<ThreadPool>( 1, 4 ) );

    adder->ConnectInput( counter, 0, 0 );
    passthrough->ConnectInput( adder, 0, 0 );

    adder->ConnectInput( passthrough, 0, 1 );

    probe->ConnectInput( adder, 0, 0 );

    // Tick the circuit 100 times
    for ( int i = 0; i < 100; ++i )
    {
        counter->Tick();
        adder->Tick();
        passthrough->Tick();
        probe->Tick();

        counter->Reset();
        adder->Reset();
        passthrough->Reset();
        probe->Reset();
    }
}

TEST_CASE( "RefCountResetRegressionTest2" )
{
    auto circuit = std::make_shared<Circuit>();
    auto feedback = std::make_shared<FeedbackTester>( 2 );

    circuit->AddComponent( feedback );
    circuit->SetThreadPool( std::make_shared<ThreadPool>( 2, 4 ) );

    feedback->ConnectInput( feedback, 0, 0 );
    feedback->SetValidInputs( 1 );

    circuit->StartAutoTick();
    std::this_thread::sleep_for( std::chrono::milliseconds( 100 ) );
    circuit->PauseAutoTick();

    feedback->ConnectInput( feedback, 0, 1 );
    feedback->ConnectInput( feedback, 0, 2 );
    feedback->ConnectInput( feedback, 0, 3 );
    feedback->SetValidInputs( 4 );

    circuit->StartAutoTick();
    std::this_thread::sleep_for( std::chrono::milliseconds( 100 ) );
    circuit->PauseAutoTick();

    feedback->ConnectInput( feedback, 0, 4 );
    feedback->ConnectInput( feedback, 0, 5 );
    feedback->ConnectInput( feedback, 0, 6 );
    feedback->ConnectInput( feedback, 0, 7 );
    feedback->ConnectInput( feedback, 0, 8 );
    feedback->ConnectInput( feedback, 0, 9 );
    feedback->SetValidInputs( 10 );

    circuit->StartAutoTick();
    std::this_thread::sleep_for( std::chrono::milliseconds( 100 ) );
    circuit->StopAutoTick();
}

TEST_CASE( "NoOutputTest2" )
{
    // Configure a circuit where the counter responds sporadically
    auto circuit = std::make_shared<Circuit>();
    circuit->SetThreadPool( std::make_shared<ThreadPool>( 1, 4 ) );

    auto counter = std::make_shared<SporadicCounter>();
    auto probe = std::make_shared<NoOutputProbe>();

    circuit->AddComponent( counter );
    circuit->AddComponent( probe );

    circuit->ConnectOutToIn( counter, 0, probe, 0 );

    // Tick the circuit 100 times
    for ( int i = 0; i < 100; ++i )
    {
        circuit->Tick();
    }
}

TEST_CASE( "ChangingOutputTest2" )
{
    // Configure a circuit whereby a component outputs varying types (int, float, string, vector)
    auto circuit = std::make_shared<Circuit>();
    circuit->SetThreadPool( std::make_shared<ThreadPool>( 1, 4 ) );

    auto counter = std::make_shared<ChangingCounter>();
    auto probe = std::make_shared<ChangingProbe>();

    circuit->AddComponent( counter );
    circuit->AddComponent( probe );

    circuit->ConnectOutToIn( counter, 0, probe, 0 );

    // Tick the circuit 100 times
    for ( int i = 0; i < 100; ++i )
    {
        circuit->Tick();
    }
}

TEST_CASE( "ThreadPerformanceTest2" )
{
    double cores = std::thread::hardware_concurrency();
    cores = cores == 3.0 ? 2.0 : cores;
    cores = cores > 4.0 ? 4.0 : cores;
    auto effFrac = cores / 4.0;

    // Configure a circuit made up of 4 parallel counters, then adjust the thread count
    auto circuit = std::make_shared<Circuit>();

    auto counter1 = std::make_shared<SlowCounter>();
    auto passthrough1 = std::make_shared<SlowPassThrough>();
    auto counter2 = std::make_shared<SlowCounter>();
    auto passthrough2 = std::make_shared<SlowPassThrough>();
    auto counter3 = std::make_shared<SlowCounter>();
    auto passthrough3 = std::make_shared<SlowPassThrough>();
    auto counter4 = std::make_shared<SlowCounter>();
    auto passthrough4 = std::make_shared<SlowPassThrough>();
    auto probe = std::make_shared<ThreadingProbe>();

    circuit->AddComponent( counter1 );
    circuit->AddComponent( passthrough1 );
    circuit->AddComponent( counter2 );
    circuit->AddComponent( passthrough2 );
    circuit->AddComponent( counter3 );
    circuit->AddComponent( passthrough3 );
    circuit->AddComponent( counter4 );
    circuit->AddComponent( passthrough4 );
    circuit->AddComponent( probe );

    circuit->ConnectOutToIn( counter1, 0, passthrough1, 0 );
    circuit->ConnectOutToIn( passthrough1, 0, probe, 0 );
    circuit->ConnectOutToIn( counter2, 0, passthrough2, 0 );
    circuit->ConnectOutToIn( passthrough2, 0, probe, 1 );
    circuit->ConnectOutToIn( counter3, 0, passthrough3, 0 );
    circuit->ConnectOutToIn( passthrough3, 0, probe, 2 );
    circuit->ConnectOutToIn( counter4, 0, passthrough4, 0 );
    circuit->ConnectOutToIn( passthrough4, 0, probe, 3 );

    circuit->Sort();

    // Tick the circuit with 1 thread
    circuit->SetThreadPool( std::make_shared<ThreadPool>( 1, 4 ) );

    auto begin = std::chrono::high_resolution_clock::now();
    for ( int i = 0; i < 1000; ++i )
    {
        circuit->Tick();
    }
    auto end = std::chrono::high_resolution_clock::now();
    auto eff = 100000.0 / std::chrono::duration_cast<std::chrono::milliseconds>( end - begin ).count();

    auto overhead = 100 - ( 100 * ( eff / refEff ) );
    std::cout << "1x Buffer Efficiency (Parallel Mode): " << eff << "% (-" << overhead << "%)" << std::endl;
    REQUIRE( eff >= refEff * effFrac * 0.90 );

    // Tick the circuit with 2 threads, and check that more ticks occurred
    if ( std::thread::hardware_concurrency() < 2 )
    {
        return;
    }
    circuit->SetThreadPool( std::make_shared<ThreadPool>( 2, 4 ) );

    begin = std::chrono::high_resolution_clock::now();
    for ( int i = 0; i < 1000; ++i )
    {
        circuit->Tick();
    }
    end = std::chrono::high_resolution_clock::now();
    eff = 100000.0 / std::chrono::duration_cast<std::chrono::milliseconds>( end - begin ).count();

    overhead = 100 - ( 100 * ( eff / refEff ) );
    std::cout << "2x Buffer Efficiency (Parallel Mode): " << eff << "% (-" << overhead << "%)" << std::endl;
    REQUIRE( eff >= refEff * effFrac * 0.98 );

    // Tick the circuit with 3 threads, and check that more ticks occurred
    if ( std::thread::hardware_concurrency() < 4 )
    {
        return;
    }
    circuit->SetThreadPool( std::make_shared<ThreadPool>( 3, 4 ) );

    begin = std::chrono::high_resolution_clock::now();
    for ( int i = 0; i < 1000; ++i )
    {
        circuit->Tick();
    }
    end = std::chrono::high_resolution_clock::now();
    eff = 100000.0 / std::chrono::duration_cast<std::chrono::milliseconds>( end - begin ).count();

    overhead = 100 - ( 100 * ( eff / refEff ) );
    std::cout << "3x Buffer Efficiency (Parallel Mode): " << eff << "% (-" << overhead << "%)" << std::endl;
    REQUIRE( eff >= refEff * effFrac * 0.98 );

    // Tick the circuit with 4 threads, and check that more ticks occurred
    if ( std::thread::hardware_concurrency() < 4 )
    {
        return;
    }
    circuit->SetThreadPool( std::make_shared<ThreadPool>( 4, 4 ) );

    begin = std::chrono::high_resolution_clock::now();
    for ( int i = 0; i < 1000; ++i )
    {
        circuit->Tick();
    }
    end = std::chrono::high_resolution_clock::now();
    eff = 100000.0 / std::chrono::duration_cast<std::chrono::milliseconds>( end - begin ).count();

    overhead = 100 - ( 100 * ( eff / refEff ) );
    std::cout << "4x Buffer Efficiency (Parallel Mode): " << eff << "% (-" << overhead << "%)" << std::endl;
    REQUIRE( eff >= refEff * effFrac * 0.98 );
}

TEST_CASE( "StopAutoTickRegressionTest2" )
{
    auto circuit = std::make_shared<Circuit>();

    auto counter1 = std::make_shared<SlowCounter>();
    auto counter2 = std::make_shared<SlowCounter>();
    auto counter3 = std::make_shared<SlowCounter>();
    auto counter4 = std::make_shared<SlowCounter>();
    auto probe = std::make_shared<ThreadingProbe>();

    circuit->AddComponent( counter1 );
    circuit->AddComponent( counter2 );
    circuit->AddComponent( counter3 );
    circuit->AddComponent( counter4 );
    circuit->AddComponent( probe );

    circuit->ConnectOutToIn( counter1, 0, probe, 0 );
    circuit->ConnectOutToIn( counter2, 0, probe, 1 );
    circuit->ConnectOutToIn( counter3, 0, probe, 2 );
    circuit->ConnectOutToIn( counter4, 0, probe, 3 );

    circuit->SetThreadPool( std::make_shared<ThreadPool>( std::thread::hardware_concurrency(), 4 ) );

    circuit->StartAutoTick();
    std::this_thread::sleep_for( std::chrono::milliseconds( 100 ) );
    circuit->StopAutoTick();
    circuit->RemoveComponent( counter1 );
    circuit->RemoveComponent( counter2 );
    circuit->RemoveComponent( counter3 );
    circuit->RemoveComponent( counter4 );
    circuit->RemoveComponent( probe );
}

TEST_CASE( "ThreadAdjustmentTest2" )
{
    // Configure a counter circuit, then adjust the thread count while it's running
    auto circuit = std::make_shared<Circuit>();

    auto counter = std::make_shared<Counter>();
    auto probe = std::make_shared<ThreadingProbe>();

    circuit->AddComponent( counter );
    circuit->AddComponent( probe );

    circuit->ConnectOutToIn( counter, 0, probe, 0 );
    circuit->ConnectOutToIn( counter, 0, probe, 1 );
    circuit->ConnectOutToIn( counter, 0, probe, 2 );
    circuit->ConnectOutToIn( counter, 0, probe, 3 );

    // Tick the circuit for 100ms with 1 thread
    circuit->StartAutoTick();
    std::this_thread::sleep_for( std::chrono::milliseconds( 100 ) );

    // Adjust the thread count while the circuit is running
    circuit->SetThreadPool( std::make_shared<ThreadPool>( 2, 4 ) );
    std::this_thread::sleep_for( std::chrono::milliseconds( 100 ) );

    circuit->SetThreadPool( std::make_shared<ThreadPool>( 0, 4 ) );
    std::this_thread::sleep_for( std::chrono::milliseconds( 100 ) );

    circuit->SetThreadPool( std::make_shared<ThreadPool>( 4, 4 ) );
    std::this_thread::sleep_for( std::chrono::milliseconds( 100 ) );

    circuit->SetThreadPool( std::make_shared<ThreadPool>( 2, 4 ) );
    std::this_thread::sleep_for( std::chrono::milliseconds( 100 ) );

    circuit->SetThreadPool( std::make_shared<ThreadPool>( 3, 4 ) );
    std::this_thread::sleep_for( std::chrono::milliseconds( 100 ) );

    circuit->StopAutoTick();
}

TEST_CASE( "WiringTest2" )
{
    // Configure a counter circuit, then re-wire it while it's running
    auto circuit = std::make_shared<Circuit>();
    circuit->SetThreadPool( std::make_shared<ThreadPool>( 1, 4 ) );

    auto counter = std::make_shared<CircuitCounter>();
    auto probe = std::make_shared<CircuitProbe>();

    auto counter_id = circuit->AddComponent( counter );
    auto probe_id = circuit->AddComponent( probe );

    circuit->ConnectOutToIn( counter_id, 0, probe, 0 );
    circuit->ConnectOutToIn( probe, 0, counter_id, 0 );

    // Tick the circuit for 100ms with 1 thread
    circuit->StartAutoTick();
    std::this_thread::sleep_for( std::chrono::milliseconds( 100 ) );

    // Re-wire

    auto pass_s1 = std::make_shared<PassThrough>();
    circuit->AddComponent( pass_s1 );

    circuit->ConnectOutToIn( pass_s1, 0, probe_id, 0 );
    std::this_thread::sleep_for( std::chrono::milliseconds( 100 ) );

    circuit->ConnectOutToIn( counter, 0, pass_s1, 0 );
    std::this_thread::sleep_for( std::chrono::milliseconds( 100 ) );

    // Disconnect a component

    circuit->PauseAutoTick();
    probe->DisconnectInput( 0 );
    circuit->ResumeAutoTick();
    std::this_thread::sleep_for( std::chrono::milliseconds( 100 ) );
    circuit->DisconnectComponent( probe );
    std::this_thread::sleep_for( std::chrono::milliseconds( 100 ) );

    // Wire in a new component

    auto pass_s2 = std::make_shared<PassThrough>();
    circuit->AddComponent( pass_s2 );

    circuit->ConnectOutToIn( probe, 0, counter_id, 0 );
    circuit->ConnectOutToIn( pass_s2, 0, probe, 0 );
    std::this_thread::sleep_for( std::chrono::milliseconds( 100 ) );

    circuit->ConnectOutToIn( pass_s1, 0, pass_s2, 0 );
    std::this_thread::sleep_for( std::chrono::milliseconds( 100 ) );

    circuit->StopAutoTick();
}

//=================================================================================================

TEST_CASE( "ThreadStopRegressionTest" )
{
    // Configure a circuit made up of 3 parallel branches of 4, 2, and 1 component(s) respectively
    auto circuit = std::make_shared<Circuit>();

    auto counter = std::make_shared<Counter>();
    auto inc_p1_s1 = std::make_shared<Incrementer>();
    auto inc_p1_s2 = std::make_shared<Incrementer>();
    auto inc_p1_s3 = std::make_shared<Incrementer>();
    auto inc_p1_s4 = std::make_shared<Incrementer>();
    auto inc_p2_s1 = std::make_shared<Incrementer>();
    auto inc_p2_s2 = std::make_shared<Incrementer>();
    auto inc_p3_s1 = std::make_shared<Incrementer>();
    auto probe = std::make_shared<BranchSyncProbe>();

    circuit->AddComponent( counter );

    circuit->AddComponent( inc_p1_s1 );
    circuit->AddComponent( inc_p1_s2 );
    circuit->AddComponent( inc_p1_s3 );
    circuit->AddComponent( inc_p1_s4 );

    circuit->AddComponent( inc_p2_s1 );
    circuit->AddComponent( inc_p2_s2 );

    circuit->AddComponent( inc_p3_s1 );

    circuit->AddComponent( probe );

    // Wire branch 1
    circuit->ConnectOutToIn( counter, 0, inc_p1_s1, 0 );
    circuit->ConnectOutToIn( inc_p1_s1, 0, inc_p1_s2, 0 );
    circuit->ConnectOutToIn( inc_p1_s2, 0, inc_p1_s3, 0 );
    circuit->ConnectOutToIn( inc_p1_s3, 0, inc_p1_s4, 0 );
    circuit->ConnectOutToIn( inc_p1_s4, 0, probe, 0 );

    // Wire branch 2
    circuit->ConnectOutToIn( counter, 0, inc_p2_s1, 0 );
    circuit->ConnectOutToIn( inc_p2_s1, 0, inc_p2_s2, 0 );
    circuit->ConnectOutToIn( inc_p2_s2, 0, probe, 1 );

    // Wire branch 3
    circuit->ConnectOutToIn( counter, 0, inc_p3_s1, 0 );
    circuit->ConnectOutToIn( inc_p3_s1, 0, probe, 2 );

    // Tick the circuit 100 times
    for ( int i = 0; i < 100; ++i )
    {
        circuit->Tick();
        circuit->Tick();
    }

    circuit->SetThreadPool( std::make_shared<ThreadPool>( 30, 4 ) );

    for ( int i = 0; i < 100; ++i )
    {
        circuit->Tick();
        circuit->Tick();
    }
}

TEST_CASE( "DisconnectComponentRegressionTest" )
{
    auto circuit = std::make_shared<Circuit>();

    auto counter = std::make_shared<Counter>();
    auto probe = std::make_shared<NullInputProbe>();

    circuit->AddComponent( counter );
    circuit->AddComponent( probe );

    circuit->ConnectOutToIn( counter, 0, probe, 0 );
    circuit->ConnectOutToIn( counter, 0, probe, 1 );

    circuit->DisconnectComponent( counter );

    circuit->Tick();
}

TEST_CASE( "AutoTickOnCircuitDestructRegressionTest" )
{
    auto circuit = std::make_shared<Circuit>();
    auto counter = std::make_shared<Counter>();
    circuit->AddComponent( counter );
    circuit->SetThreadPool( std::make_shared<ThreadPool>( 3 ) );

    REQUIRE( counter->Count() == 0 );
    circuit->Tick();
    circuit->Tick();
    circuit->Tick();
    circuit->Tick();

    circuit = nullptr;

    REQUIRE( counter->Count() == 4 );
}

TEST_CASE( "AutoTickOnBuffersUpdateRegressionTest" )
{
    auto circuit = std::make_shared<Circuit>();
    auto counter = std::make_shared<Counter>();
    circuit->AddComponent( counter );
    circuit->SetThreadPool( std::make_shared<ThreadPool>( 3 ) );

    REQUIRE( counter->Count() == 0 );
    circuit->Tick();
    circuit->Tick();
    circuit->Tick();
    circuit->Tick();

    circuit->SetThreadPool( std::make_shared<ThreadPool>( 2 ) );

    REQUIRE( counter->Count() == 4 );
}

TEST_CASE( "TenThousandComponents" )
{
    auto circuit = std::make_shared<Circuit>();

    auto source = std::make_shared<Counter>();
    auto dest = std::make_shared<ThreadingProbe>( 500 );
    circuit->AddComponent( source );
    circuit->AddComponent( dest );

    for ( int i = 0; i < 500; i++ )
    {
        Component::SPtr last = source;
        for ( int j = 0; j < 20; j++ )
        {
            auto passthrough = std::make_shared<PassThrough>();
            circuit->AddComponent( passthrough );
            circuit->ConnectOutToIn( last, 0, passthrough, 0 );
            last = passthrough;
        }
        circuit->ConnectOutToIn( last, 0, dest, i );
    }

<<<<<<< HEAD
    circuit->Sort();

    {
        circuit->SetThreadPool( std::make_shared<ThreadPool>( 1 ) );

        auto begin = std::chrono::high_resolution_clock::now();

        int iterationCount = 100;

        for ( int i = 0; i < iterationCount; i++ )
        {
            circuit->Tick();
        }

        auto end = std::chrono::high_resolution_clock::now();

        double diff_ms = std::chrono::duration_cast<std::chrono::milliseconds>( end - begin ).count();

        std::cout << "10000 components tick time (1x buffers, 1x threads per buffer): " << diff_ms / iterationCount << "ms\n";
    }
    {
        circuit->SetThreadPool( std::make_shared<ThreadPool>( 2 ) );

        auto begin = std::chrono::high_resolution_clock::now();

        int iterationCount = 100;

        for ( int i = 0; i < iterationCount; i++ )
        {
            circuit->Tick();
        }

        auto end = std::chrono::high_resolution_clock::now();

        double diff_ms = std::chrono::duration_cast<std::chrono::milliseconds>( end - begin ).count();

        std::cout << "10000 components tick time (2x buffers, 1x threads per buffer): " << diff_ms / iterationCount << "ms\n";
    }
    {
        circuit->SetThreadPool( std::make_shared<ThreadPool>( 3 ) );

        auto begin = std::chrono::high_resolution_clock::now();

        int iterationCount = 100;

        for ( int i = 0; i < iterationCount; i++ )
        {
            circuit->Tick();
        }

        auto end = std::chrono::high_resolution_clock::now();

        double diff_ms = std::chrono::duration_cast<std::chrono::milliseconds>( end - begin ).count();

        std::cout << "10000 components tick time (3x buffers, 1x threads per buffer): " << diff_ms / iterationCount << "ms\n";
    }
    {
        circuit->SetThreadPool( std::make_shared<ThreadPool>( 4 ) );

        auto begin = std::chrono::high_resolution_clock::now();

        int iterationCount = 100;

        for ( int i = 0; i < iterationCount; i++ )
        {
            circuit->Tick();
        }

        auto end = std::chrono::high_resolution_clock::now();

        double diff_ms = std::chrono::duration_cast<std::chrono::milliseconds>( end - begin ).count();

        std::cout << "10000 components tick time (4x buffers, 1x threads per buffer): " << diff_ms / iterationCount << "ms\n";
    }
    {
        circuit->SetThreadPool( std::make_shared<ThreadPool>( 1, 2 ) );
=======
    {
        circuit->SetBufferCount( 1 );
>>>>>>> 23100a11

        auto begin = std::chrono::high_resolution_clock::now();

        int iterationCount = 100;

        for ( int i = 0; i < iterationCount; i++ )
        {
<<<<<<< HEAD
            circuit->Tick();
=======
            circuit->Tick( Component::TickMode::Series );
>>>>>>> 23100a11
        }

        auto end = std::chrono::high_resolution_clock::now();

<<<<<<< HEAD
        double diff_ms = std::chrono::duration_cast<std::chrono::milliseconds>( end - begin ).count();

        std::cout << "10000 components tick time (1x buffers, 2x threads per buffer): " << diff_ms / iterationCount << "ms\n";
    }
    {
        circuit->SetThreadPool( std::make_shared<ThreadPool>( 2, 2 ) );
=======
        auto diff_ms = std::chrono::duration_cast<std::chrono::microseconds>( end - begin ).count() / 1000.0;

        std::cout << "1x Buffer, 10000 Components (Series Mode): " << diff_ms / iterationCount << "ms\n";
    }
    {
        circuit->SetBufferCount( 2 );
>>>>>>> 23100a11

        auto begin = std::chrono::high_resolution_clock::now();

        int iterationCount = 100;

        for ( int i = 0; i < iterationCount; i++ )
        {
<<<<<<< HEAD
            circuit->Tick();
=======
            circuit->Tick( Component::TickMode::Series );
>>>>>>> 23100a11
        }

        auto end = std::chrono::high_resolution_clock::now();

<<<<<<< HEAD
        double diff_ms = std::chrono::duration_cast<std::chrono::milliseconds>( end - begin ).count();

        std::cout << "10000 components tick time (2x buffers, 2x threads per buffer): " << diff_ms / iterationCount << "ms\n";
    }
    {
        circuit->SetThreadPool( std::make_shared<ThreadPool>( 3, 2 ) );
=======
        auto diff_ms = std::chrono::duration_cast<std::chrono::microseconds>( end - begin ).count() / 1000.0;

        std::cout << "2x Buffer, 10000 Components (Series Mode): " << diff_ms / iterationCount << "ms\n";
    }
    {
        circuit->SetBufferCount( 3 );
>>>>>>> 23100a11

        auto begin = std::chrono::high_resolution_clock::now();

        int iterationCount = 100;

        for ( int i = 0; i < iterationCount; i++ )
        {
<<<<<<< HEAD
            circuit->Tick();
=======
            circuit->Tick( Component::TickMode::Series );
>>>>>>> 23100a11
        }

        auto end = std::chrono::high_resolution_clock::now();

<<<<<<< HEAD
        double diff_ms = std::chrono::duration_cast<std::chrono::milliseconds>( end - begin ).count();

        std::cout << "10000 components tick time (3x buffers, 2x threads per buffer): " << diff_ms / iterationCount << "ms\n";
    }
    {
        circuit->SetThreadPool( std::make_shared<ThreadPool>( 4, 2 ) );
=======
        auto diff_ms = std::chrono::duration_cast<std::chrono::microseconds>( end - begin ).count() / 1000.0;

        std::cout << "3x Buffer, 10000 Components (Series Mode): " << diff_ms / iterationCount << "ms\n";
    }
    {
        circuit->SetBufferCount( 4 );
>>>>>>> 23100a11

        auto begin = std::chrono::high_resolution_clock::now();

        int iterationCount = 100;

        for ( int i = 0; i < iterationCount; i++ )
        {
<<<<<<< HEAD
            circuit->Tick();
=======
            circuit->Tick( Component::TickMode::Series );
>>>>>>> 23100a11
        }

        auto end = std::chrono::high_resolution_clock::now();

<<<<<<< HEAD
        double diff_ms = std::chrono::duration_cast<std::chrono::milliseconds>( end - begin ).count();

        std::cout << "10000 components tick time (4x buffers, 2x threads per buffer): " << diff_ms / iterationCount << "ms\n";
=======
        auto diff_ms = std::chrono::duration_cast<std::chrono::microseconds>( end - begin ).count() / 1000.0;

        std::cout << "4x Buffer, 10000 Components (Series Mode): " << diff_ms / iterationCount << "ms\n";
>>>>>>> 23100a11
    }
}<|MERGE_RESOLUTION|>--- conflicted
+++ resolved
@@ -1203,7 +1203,6 @@
         circuit->ConnectOutToIn( last, 0, dest, i );
     }
 
-<<<<<<< HEAD
     circuit->Sort();
 
     {
@@ -1220,7 +1219,7 @@
 
         auto end = std::chrono::high_resolution_clock::now();
 
-        double diff_ms = std::chrono::duration_cast<std::chrono::milliseconds>( end - begin ).count();
+        auto diff_ms = std::chrono::duration_cast<std::chrono::microseconds>( end - begin ).count() / 1000.0;
 
         std::cout << "10000 components tick time (1x buffers, 1x threads per buffer): " << diff_ms / iterationCount << "ms\n";
     }
@@ -1238,7 +1237,7 @@
 
         auto end = std::chrono::high_resolution_clock::now();
 
-        double diff_ms = std::chrono::duration_cast<std::chrono::milliseconds>( end - begin ).count();
+        auto diff_ms = std::chrono::duration_cast<std::chrono::microseconds>( end - begin ).count() / 1000.0;
 
         std::cout << "10000 components tick time (2x buffers, 1x threads per buffer): " << diff_ms / iterationCount << "ms\n";
     }
@@ -1256,7 +1255,7 @@
 
         auto end = std::chrono::high_resolution_clock::now();
 
-        double diff_ms = std::chrono::duration_cast<std::chrono::milliseconds>( end - begin ).count();
+        auto diff_ms = std::chrono::duration_cast<std::chrono::microseconds>( end - begin ).count() / 1000.0;
 
         std::cout << "10000 components tick time (3x buffers, 1x threads per buffer): " << diff_ms / iterationCount << "ms\n";
     }
@@ -1274,16 +1273,12 @@
 
         auto end = std::chrono::high_resolution_clock::now();
 
-        double diff_ms = std::chrono::duration_cast<std::chrono::milliseconds>( end - begin ).count();
+        auto diff_ms = std::chrono::duration_cast<std::chrono::microseconds>( end - begin ).count() / 1000.0;
 
         std::cout << "10000 components tick time (4x buffers, 1x threads per buffer): " << diff_ms / iterationCount << "ms\n";
     }
     {
         circuit->SetThreadPool( std::make_shared<ThreadPool>( 1, 2 ) );
-=======
-    {
-        circuit->SetBufferCount( 1 );
->>>>>>> 23100a11
 
         auto begin = std::chrono::high_resolution_clock::now();
 
@@ -1291,30 +1286,17 @@
 
         for ( int i = 0; i < iterationCount; i++ )
         {
-<<<<<<< HEAD
             circuit->Tick();
-=======
-            circuit->Tick( Component::TickMode::Series );
->>>>>>> 23100a11
         }
 
         auto end = std::chrono::high_resolution_clock::now();
 
-<<<<<<< HEAD
-        double diff_ms = std::chrono::duration_cast<std::chrono::milliseconds>( end - begin ).count();
+        auto diff_ms = std::chrono::duration_cast<std::chrono::microseconds>( end - begin ).count() / 1000.0;
 
         std::cout << "10000 components tick time (1x buffers, 2x threads per buffer): " << diff_ms / iterationCount << "ms\n";
     }
     {
         circuit->SetThreadPool( std::make_shared<ThreadPool>( 2, 2 ) );
-=======
-        auto diff_ms = std::chrono::duration_cast<std::chrono::microseconds>( end - begin ).count() / 1000.0;
-
-        std::cout << "1x Buffer, 10000 Components (Series Mode): " << diff_ms / iterationCount << "ms\n";
-    }
-    {
-        circuit->SetBufferCount( 2 );
->>>>>>> 23100a11
 
         auto begin = std::chrono::high_resolution_clock::now();
 
@@ -1322,30 +1304,17 @@
 
         for ( int i = 0; i < iterationCount; i++ )
         {
-<<<<<<< HEAD
             circuit->Tick();
-=======
-            circuit->Tick( Component::TickMode::Series );
->>>>>>> 23100a11
         }
 
         auto end = std::chrono::high_resolution_clock::now();
 
-<<<<<<< HEAD
-        double diff_ms = std::chrono::duration_cast<std::chrono::milliseconds>( end - begin ).count();
+        auto diff_ms = std::chrono::duration_cast<std::chrono::microseconds>( end - begin ).count() / 1000.0;
 
         std::cout << "10000 components tick time (2x buffers, 2x threads per buffer): " << diff_ms / iterationCount << "ms\n";
     }
     {
         circuit->SetThreadPool( std::make_shared<ThreadPool>( 3, 2 ) );
-=======
-        auto diff_ms = std::chrono::duration_cast<std::chrono::microseconds>( end - begin ).count() / 1000.0;
-
-        std::cout << "2x Buffer, 10000 Components (Series Mode): " << diff_ms / iterationCount << "ms\n";
-    }
-    {
-        circuit->SetBufferCount( 3 );
->>>>>>> 23100a11
 
         auto begin = std::chrono::high_resolution_clock::now();
 
@@ -1353,30 +1322,17 @@
 
         for ( int i = 0; i < iterationCount; i++ )
         {
-<<<<<<< HEAD
             circuit->Tick();
-=======
-            circuit->Tick( Component::TickMode::Series );
->>>>>>> 23100a11
         }
 
         auto end = std::chrono::high_resolution_clock::now();
 
-<<<<<<< HEAD
-        double diff_ms = std::chrono::duration_cast<std::chrono::milliseconds>( end - begin ).count();
+        auto diff_ms = std::chrono::duration_cast<std::chrono::microseconds>( end - begin ).count() / 1000.0;
 
         std::cout << "10000 components tick time (3x buffers, 2x threads per buffer): " << diff_ms / iterationCount << "ms\n";
     }
     {
         circuit->SetThreadPool( std::make_shared<ThreadPool>( 4, 2 ) );
-=======
-        auto diff_ms = std::chrono::duration_cast<std::chrono::microseconds>( end - begin ).count() / 1000.0;
-
-        std::cout << "3x Buffer, 10000 Components (Series Mode): " << diff_ms / iterationCount << "ms\n";
-    }
-    {
-        circuit->SetBufferCount( 4 );
->>>>>>> 23100a11
 
         auto begin = std::chrono::high_resolution_clock::now();
 
@@ -1384,23 +1340,13 @@
 
         for ( int i = 0; i < iterationCount; i++ )
         {
-<<<<<<< HEAD
             circuit->Tick();
-=======
-            circuit->Tick( Component::TickMode::Series );
->>>>>>> 23100a11
         }
 
         auto end = std::chrono::high_resolution_clock::now();
 
-<<<<<<< HEAD
-        double diff_ms = std::chrono::duration_cast<std::chrono::milliseconds>( end - begin ).count();
+        auto diff_ms = std::chrono::duration_cast<std::chrono::microseconds>( end - begin ).count() / 1000.0;
 
         std::cout << "10000 components tick time (4x buffers, 2x threads per buffer): " << diff_ms / iterationCount << "ms\n";
-=======
-        auto diff_ms = std::chrono::duration_cast<std::chrono::microseconds>( end - begin ).count() / 1000.0;
-
-        std::cout << "4x Buffer, 10000 Components (Series Mode): " << diff_ms / iterationCount << "ms\n";
->>>>>>> 23100a11
     }
 }