#define CATCH_CONFIG_MAIN

#include <catch.hpp>

#include <DSPatch.h>

#include <components/Adder.h>
#include <components/BranchSyncProbe.h>
#include <components/ChangingCounter.h>
#include <components/ChangingProbe.h>
#include <components/CircuitCounter.h>
#include <components/CircuitProbe.h>
#include <components/Counter.h>
#include <components/FeedbackProbe.h>
#include <components/FeedbackTester.h>
#include <components/Incrementer.h>
#include <components/NoOutputProbe.h>
#include <components/NullInputProbe.h>
#include <components/ParallelProbe.h>
#include <components/PassThrough.h>
#include <components/SerialProbe.h>
#include <components/SlowCounter.h>
#include <components/SlowPassThrough.h>
#include <components/SporadicCounter.h>
#include <components/ThreadingProbe.h>

#include <thread>

using namespace DSPatch;

static double refEff;

TEST_CASE( "SerialTest" )
{
    // Configure a circuit made up of a counter and 5 incrementers in series
    auto circuit = std::make_shared<Circuit>();

    auto counter = std::make_shared<Counter>();
    auto inc_s1 = std::make_shared<Incrementer>( 1 );
    auto inc_s2 = std::make_shared<Incrementer>( 2 );
    auto inc_s3 = std::make_shared<Incrementer>( 3 );
    auto inc_s4 = std::make_shared<Incrementer>( 4 );
    auto inc_s5 = std::make_shared<Incrementer>( 5 );
    auto probe = std::make_shared<SerialProbe>();

    circuit->AddComponent( counter );
    circuit->AddComponent( inc_s1 );
    circuit->AddComponent( inc_s2 );
    circuit->AddComponent( inc_s3 );
    circuit->AddComponent( inc_s4 );
    circuit->AddComponent( inc_s5 );
    circuit->AddComponent( probe );

    circuit->ConnectOutToIn( counter, 0, inc_s1, 0 );
    circuit->ConnectOutToIn( inc_s1, 0, inc_s2, 0 );
    circuit->ConnectOutToIn( inc_s2, 0, inc_s3, 0 );
    circuit->ConnectOutToIn( inc_s3, 0, inc_s4, 0 );
    circuit->ConnectOutToIn( inc_s4, 0, inc_s5, 0 );
    circuit->ConnectOutToIn( inc_s5, 0, probe, 0 );

    // Tick the circuit 100 times
    for ( int i = 0; i < 100; ++i )
    {
        circuit->Tick();
    }
}

TEST_CASE( "ParallelTest" )
{
    // Configure a circuit made up of a counter and 5 incrementers in parallel
    auto circuit = std::make_shared<Circuit>();

    auto counter = std::make_shared<Counter>();
    auto inc_p1 = std::make_shared<Incrementer>( 1 );
    auto inc_p2 = std::make_shared<Incrementer>( 2 );
    auto inc_p3 = std::make_shared<Incrementer>( 3 );
    auto inc_p4 = std::make_shared<Incrementer>( 4 );
    auto inc_p5 = std::make_shared<Incrementer>( 5 );
    auto probe = std::make_shared<ParallelProbe>();

    circuit->AddComponent( counter );
    circuit->AddComponent( inc_p1 );
    circuit->AddComponent( inc_p2 );
    circuit->AddComponent( inc_p3 );
    circuit->AddComponent( inc_p4 );
    circuit->AddComponent( inc_p5 );
    circuit->AddComponent( probe );

    circuit->ConnectOutToIn( counter, 0, inc_p1, 0 );
    circuit->ConnectOutToIn( counter, 0, inc_p2, 0 );
    circuit->ConnectOutToIn( counter, 0, inc_p3, 0 );
    circuit->ConnectOutToIn( counter, 0, inc_p4, 0 );
    circuit->ConnectOutToIn( counter, 0, inc_p5, 0 );
    circuit->ConnectOutToIn( inc_p1, 0, probe, 0 );
    circuit->ConnectOutToIn( inc_p2, 0, probe, 1 );
    circuit->ConnectOutToIn( inc_p3, 0, probe, 2 );
    circuit->ConnectOutToIn( inc_p4, 0, probe, 3 );
    circuit->ConnectOutToIn( inc_p5, 0, probe, 4 );

    // Tick the circuit for 100ms with 3 threads
    circuit->SetThreadPool( std::make_shared<ThreadPool>( 3 ) );
    circuit->StartAutoTick();
    std::this_thread::sleep_for( std::chrono::milliseconds( 100 ) );
    circuit->StopAutoTick();
}

TEST_CASE( "BranchSyncTest" )
{
    // Configure a circuit made up of 3 parallel branches of 4, 2, and 1 component(s) respectively
    auto circuit = std::make_shared<Circuit>();

    auto counter = std::make_shared<Counter>();
    auto inc_p1_s1 = std::make_shared<Incrementer>();
    auto inc_p1_s2 = std::make_shared<Incrementer>();
    auto inc_p1_s3 = std::make_shared<Incrementer>();
    auto inc_p1_s4 = std::make_shared<Incrementer>();
    auto inc_p2_s1 = std::make_shared<Incrementer>();
    auto inc_p2_s2 = std::make_shared<Incrementer>();
    auto inc_p3_s1 = std::make_shared<Incrementer>();
    auto probe = std::make_shared<BranchSyncProbe>();

    circuit->AddComponent( counter );

    circuit->AddComponent( inc_p1_s1 );
    circuit->AddComponent( inc_p1_s2 );
    circuit->AddComponent( inc_p1_s3 );
    circuit->AddComponent( inc_p1_s4 );

    circuit->AddComponent( inc_p2_s1 );
    circuit->AddComponent( inc_p2_s2 );

    circuit->AddComponent( inc_p3_s1 );

    circuit->AddComponent( probe );

    // Wire branch 1
    circuit->ConnectOutToIn( counter, 0, inc_p1_s1, 0 );
    circuit->ConnectOutToIn( inc_p1_s1, 0, inc_p1_s2, 0 );
    circuit->ConnectOutToIn( inc_p1_s2, 0, inc_p1_s3, 0 );
    circuit->ConnectOutToIn( inc_p1_s3, 0, inc_p1_s4, 0 );
    circuit->ConnectOutToIn( inc_p1_s4, 0, probe, 0 );

    // Wire branch 2
    circuit->ConnectOutToIn( counter, 0, inc_p2_s1, 0 );
    circuit->ConnectOutToIn( inc_p2_s1, 0, inc_p2_s2, 0 );
    circuit->ConnectOutToIn( inc_p2_s2, 0, probe, 1 );

    // Wire branch 3
    circuit->ConnectOutToIn( counter, 0, inc_p3_s1, 0 );
    circuit->ConnectOutToIn( inc_p3_s1, 0, probe, 2 );

    // Tick the circuit 100 times
    for ( int i = 0; i < 100; ++i )
    {
        circuit->Tick();
    }
}

TEST_CASE( "FeedbackTest" )
{
    // Configure a circuit made up of an adder that adds a counter to its own previous output
    auto circuit = std::make_shared<Circuit>();

    auto counter = std::make_shared<Counter>();
    auto adder = std::make_shared<Adder>();
    auto passthrough = std::make_shared<PassThrough>();
    auto probe = std::make_shared<FeedbackProbe>();

    circuit->AddComponent( counter );
    circuit->AddComponent( adder );
    circuit->AddComponent( passthrough );
    circuit->AddComponent( probe );

    circuit->ConnectOutToIn( counter, 0, adder, 0 );
    circuit->ConnectOutToIn( adder, 0, passthrough, 0 );

    circuit->ConnectOutToIn( passthrough, 0, adder, 1 );

    circuit->ConnectOutToIn( adder, 0, probe, 0 );

    // Tick the circuit 100 times
    for ( int i = 0; i < 100; ++i )
    {
        circuit->Tick();
    }
}

TEST_CASE( "FeedbackTestNoCircuit" )
{
    auto counter = std::make_shared<Counter>();
    auto adder = std::make_shared<Adder>();
    auto passthrough = std::make_shared<PassThrough>();
    auto probe = std::make_shared<FeedbackProbe>();

    adder->ConnectInput( counter, 0, 0 );
    passthrough->ConnectInput( adder, 0, 0 );

    adder->ConnectInput( passthrough, 0, 1 );

    probe->ConnectInput( adder, 0, 0 );

    // Tick the circuit 100 times
    for ( int i = 0; i < 100; ++i )
    {
        counter->Tick();
        adder->Tick();
        passthrough->Tick();
        probe->Tick();

        counter->Reset();
        adder->Reset();
        passthrough->Reset();
        probe->Reset();
    }
}

TEST_CASE( "RefCountResetRegressionTest" )
{
    auto circuit = std::make_shared<Circuit>();
    auto feedback = std::make_shared<FeedbackTester>( 2 );

    circuit->AddComponent( feedback );
    circuit->SetThreadPool( std::make_shared<ThreadPool>( 2 ) );

    feedback->ConnectInput( feedback, 0, 0 );
    feedback->SetValidInputs( 1 );

    circuit->StartAutoTick();
    std::this_thread::sleep_for( std::chrono::milliseconds( 100 ) );
    circuit->PauseAutoTick();

    feedback->ConnectInput( feedback, 0, 1 );
    feedback->ConnectInput( feedback, 0, 2 );
    feedback->ConnectInput( feedback, 0, 3 );
    feedback->SetValidInputs( 4 );

    circuit->StartAutoTick();
    std::this_thread::sleep_for( std::chrono::milliseconds( 100 ) );
    circuit->PauseAutoTick();

    feedback->ConnectInput( feedback, 0, 4 );
    feedback->ConnectInput( feedback, 0, 5 );
    feedback->ConnectInput( feedback, 0, 6 );
    feedback->ConnectInput( feedback, 0, 7 );
    feedback->ConnectInput( feedback, 0, 8 );
    feedback->ConnectInput( feedback, 0, 9 );
    feedback->SetValidInputs( 10 );

    circuit->StartAutoTick();
    std::this_thread::sleep_for( std::chrono::milliseconds( 100 ) );
    circuit->StopAutoTick();
}

TEST_CASE( "NoOutputTest" )
{
    // Configure a circuit where the counter responds sporadically
    auto circuit = std::make_shared<Circuit>();

    auto counter = std::make_shared<SporadicCounter>();
    auto probe = std::make_shared<NoOutputProbe>();

    circuit->AddComponent( counter );
    circuit->AddComponent( probe );

    circuit->ConnectOutToIn( counter, 0, probe, 0 );

    // Tick the circuit 100 times
    for ( int i = 0; i < 100; ++i )
    {
        circuit->Tick();
    }
}

TEST_CASE( "ChangingOutputTest" )
{
    // Configure a circuit whereby a component outputs varying types (int, float, string, vector)
    auto circuit = std::make_shared<Circuit>();

    auto counter = std::make_shared<ChangingCounter>();
    auto probe = std::make_shared<ChangingProbe>();

    circuit->AddComponent( counter );
    circuit->AddComponent( probe );

    circuit->ConnectOutToIn( counter, 0, probe, 0 );

    // Tick the circuit 100 times
    for ( int i = 0; i < 100; ++i )
    {
        circuit->Tick();
    }
}

TEST_CASE( "ThreadPerformanceTest" )
{
    // Configure a circuit made up of 4 parallel counters, then adjust the thread count
    auto circuit = std::make_shared<Circuit>();

    auto counter1 = std::make_shared<SlowCounter>();
    auto passthrough1 = std::make_shared<SlowPassThrough>();
    auto counter2 = std::make_shared<SlowCounter>();
    auto passthrough2 = std::make_shared<SlowPassThrough>();
    auto counter3 = std::make_shared<SlowCounter>();
    auto passthrough3 = std::make_shared<SlowPassThrough>();
    auto counter4 = std::make_shared<SlowCounter>();
    auto passthrough4 = std::make_shared<SlowPassThrough>();
    auto probe = std::make_shared<ThreadingProbe>();

    circuit->AddComponent( counter1 );
    circuit->AddComponent( passthrough1 );
    circuit->AddComponent( counter2 );
    circuit->AddComponent( passthrough2 );
    circuit->AddComponent( counter3 );
    circuit->AddComponent( passthrough3 );
    circuit->AddComponent( counter4 );
    circuit->AddComponent( passthrough4 );
    circuit->AddComponent( probe );

    circuit->ConnectOutToIn( counter1, 0, passthrough1, 0 );
    circuit->ConnectOutToIn( passthrough1, 0, probe, 0 );
    circuit->ConnectOutToIn( counter2, 0, passthrough2, 0 );
    circuit->ConnectOutToIn( passthrough2, 0, probe, 1 );
    circuit->ConnectOutToIn( counter3, 0, passthrough3, 0 );
    circuit->ConnectOutToIn( passthrough3, 0, probe, 2 );
    circuit->ConnectOutToIn( counter4, 0, passthrough4, 0 );
    circuit->ConnectOutToIn( passthrough4, 0, probe, 3 );

    // Calculate reference efficiency

    SignalBus testBus;
    auto measureRef = [&testBus]( std::shared_ptr<SlowCounter>& counter )
    {
        for ( int i = 0; i < 2000; ++i )
        {
            counter->Process_( testBus, testBus );
        }
    };

    auto begin = std::chrono::high_resolution_clock::now();
    auto t1 = std::thread( [&measureRef, &counter1]() { measureRef( counter1 ); } );
    auto t2 = std::thread( [&measureRef, &counter2]() { measureRef( counter2 ); } );
    auto t3 = std::thread( [&measureRef, &counter3]() { measureRef( counter3 ); } );
    measureRef( counter4 );
    t1.join();
    t2.join();
    t3.join();
    auto end = std::chrono::high_resolution_clock::now();
    refEff = 100000.0 / std::chrono::duration_cast<std::chrono::milliseconds>( end - begin ).count();

    counter1->ResetCount();
    counter2->ResetCount();
    counter3->ResetCount();
    counter4->ResetCount();

    std::cout << "Reference Efficiency: " << refEff << "%" << std::endl;

<<<<<<< HEAD
    // Tick the circuit with 1 thread
    circuit->SetBufferCount( 1 );
=======
    // Tick the circuit with no threads
    begin = std::chrono::high_resolution_clock::now();
    for ( int i = 0; i < 1000; ++i )
    {
        circuit->Tick();
    }
    end = std::chrono::high_resolution_clock::now();
    auto eff = 100000.0 / std::chrono::duration_cast<std::chrono::milliseconds>( end - begin ).count();

    auto overhead = 100 - ( 100 * ( eff / refEff ) );
    std::cout << "0x Buffer Efficiency (Series Mode): " << eff << "% (-" << overhead << "%)" << std::endl;
    REQUIRE( eff >= refEff * 0.25 * 0.90 );

    // Tick the circuit with 1 thread, and check that no more ticks occurred
    if ( std::thread::hardware_concurrency() < 1 )
    {
        return;
    }
    circuit->SetThreadPool( std::make_shared<ThreadPool>( 1 ) );
>>>>>>> 96816d04

    begin = std::chrono::high_resolution_clock::now();
    for ( int i = 0; i < 1000; ++i )
    {
        circuit->Tick();
    }
    end = std::chrono::high_resolution_clock::now();
    auto eff = 100000.0 / std::chrono::duration_cast<std::chrono::milliseconds>( end - begin ).count();

    auto overhead = 100 - ( 100 * ( eff / refEff ) );
    std::cout << "1x Buffer Efficiency (Series Mode): " << eff << "% (-" << overhead << "%)" << std::endl;
    REQUIRE( eff >= refEff * 0.25 * 0.90 );

    // Tick the circuit with 2 threads, and check that more ticks occurred
    if ( std::thread::hardware_concurrency() < 2 )
    {
        return;
    }
    circuit->SetThreadPool( std::make_shared<ThreadPool>( 2 ) );

    begin = std::chrono::high_resolution_clock::now();
    for ( int i = 0; i < 1000; ++i )
    {
        circuit->Tick();
    }
    end = std::chrono::high_resolution_clock::now();
    eff = 100000.0 / std::chrono::duration_cast<std::chrono::milliseconds>( end - begin ).count();

    overhead = 100 - ( 100 * ( eff / refEff ) );
    std::cout << "2x Buffer Efficiency (Series Mode): " << eff << "% (-" << overhead << "%)" << std::endl;
    REQUIRE( eff >= refEff * 0.5 * 0.90 );

    // Tick the circuit with 3 threads, and check that more ticks occurred
    if ( std::thread::hardware_concurrency() < 4 )
    {
        return;
    }
    circuit->SetThreadPool( std::make_shared<ThreadPool>( 3 ) );

    begin = std::chrono::high_resolution_clock::now();
    for ( int i = 0; i < 1000; ++i )
    {
        circuit->Tick();
    }
    end = std::chrono::high_resolution_clock::now();
    eff = 100000.0 / std::chrono::duration_cast<std::chrono::milliseconds>( end - begin ).count();

    overhead = 100 - ( 100 * ( eff / refEff ) );
    std::cout << "3x Buffer Efficiency (Series Mode): " << eff << "% (-" << overhead << "%)" << std::endl;
    REQUIRE( eff >= refEff * 0.75 * 0.90 );

    // Tick the circuit with 4 threads, and check that more ticks occurred
    if ( std::thread::hardware_concurrency() < 4 )
    {
        return;
    }
    circuit->SetThreadPool( std::make_shared<ThreadPool>( 4 ) );

    begin = std::chrono::high_resolution_clock::now();
    for ( int i = 0; i < 1000; ++i )
    {
        circuit->Tick();
    }
    end = std::chrono::high_resolution_clock::now();
    eff = 100000.0 / std::chrono::duration_cast<std::chrono::milliseconds>( end - begin ).count();

    overhead = 100 - ( 100 * ( eff / refEff ) );
    std::cout << "4x Buffer Efficiency (Series Mode): " << eff << "% (-" << overhead << "%)" << std::endl;
    REQUIRE( eff >= refEff * 0.90 );
}

TEST_CASE( "StopAutoTickRegressionTest" )
{
    auto circuit = std::make_shared<Circuit>();

    auto counter1 = std::make_shared<SlowCounter>();
    auto counter2 = std::make_shared<SlowCounter>();
    auto counter3 = std::make_shared<SlowCounter>();
    auto counter4 = std::make_shared<SlowCounter>();
    auto probe = std::make_shared<ThreadingProbe>();

    circuit->AddComponent( counter1 );
    circuit->AddComponent( counter2 );
    circuit->AddComponent( counter3 );
    circuit->AddComponent( counter4 );
    circuit->AddComponent( probe );

    circuit->ConnectOutToIn( counter1, 0, probe, 0 );
    circuit->ConnectOutToIn( counter2, 0, probe, 1 );
    circuit->ConnectOutToIn( counter3, 0, probe, 2 );
    circuit->ConnectOutToIn( counter4, 0, probe, 3 );

    circuit->SetThreadPool( std::make_shared<ThreadPool>( std::thread::hardware_concurrency() ) );

    circuit->StartAutoTick();
    std::this_thread::sleep_for( std::chrono::milliseconds( 100 ) );
    circuit->StopAutoTick();
    circuit->RemoveComponent( counter1 );
    circuit->RemoveComponent( counter2 );
    circuit->RemoveComponent( counter3 );
    circuit->RemoveComponent( counter4 );
    circuit->RemoveComponent( probe );
}

TEST_CASE( "ThreadAdjustmentTest" )
{
    // Configure a counter circuit, then adjust the thread count while it's running
    auto circuit = std::make_shared<Circuit>();

    auto counter = std::make_shared<Counter>();
    auto probe = std::make_shared<ThreadingProbe>();

    circuit->AddComponent( counter );
    circuit->AddComponent( probe );

    circuit->ConnectOutToIn( counter, 0, probe, 0 );
    circuit->ConnectOutToIn( counter, 0, probe, 1 );
    circuit->ConnectOutToIn( counter, 0, probe, 2 );
    circuit->ConnectOutToIn( counter, 0, probe, 3 );

    // Tick the circuit for 100ms with 1 thread
    circuit->StartAutoTick();
    std::this_thread::sleep_for( std::chrono::milliseconds( 100 ) );

    // Adjust the thread count while the circuit is running
    circuit->SetThreadPool( std::make_shared<ThreadPool>( 2 ) );
    std::this_thread::sleep_for( std::chrono::milliseconds( 100 ) );

    circuit->SetThreadPool( std::make_shared<ThreadPool>( 0 ) );
    std::this_thread::sleep_for( std::chrono::milliseconds( 100 ) );

    circuit->SetThreadPool( std::make_shared<ThreadPool>( 4 ) );
    std::this_thread::sleep_for( std::chrono::milliseconds( 100 ) );

    circuit->SetThreadPool( std::make_shared<ThreadPool>( 2 ) );
    std::this_thread::sleep_for( std::chrono::milliseconds( 100 ) );

    circuit->SetThreadPool( std::make_shared<ThreadPool>( 3 ) );
    std::this_thread::sleep_for( std::chrono::milliseconds( 100 ) );

    circuit->StopAutoTick();
}

TEST_CASE( "WiringTest" )
{
    // Configure a counter circuit, then re-wire it while it's running
    auto circuit = std::make_shared<Circuit>();

    auto counter = std::make_shared<CircuitCounter>();
    auto probe = std::make_shared<CircuitProbe>();

    auto counter_id = circuit->AddComponent( counter );
    auto probe_id = circuit->AddComponent( probe );

    circuit->ConnectOutToIn( counter_id, 0, probe, 0 );
    circuit->ConnectOutToIn( probe, 0, counter_id, 0 );

    // Tick the circuit for 100ms with 1 thread
    circuit->StartAutoTick();
    std::this_thread::sleep_for( std::chrono::milliseconds( 100 ) );

    // Re-wire

    auto pass_s1 = std::make_shared<PassThrough>();
    circuit->AddComponent( pass_s1 );

    circuit->ConnectOutToIn( pass_s1, 0, probe_id, 0 );
    std::this_thread::sleep_for( std::chrono::milliseconds( 100 ) );

    circuit->ConnectOutToIn( counter, 0, pass_s1, 0 );
    std::this_thread::sleep_for( std::chrono::milliseconds( 100 ) );

    // Disconnect a component

    circuit->PauseAutoTick();
    probe->DisconnectInput( 0 );
    circuit->ResumeAutoTick();
    std::this_thread::sleep_for( std::chrono::milliseconds( 100 ) );
    circuit->DisconnectComponent( probe );
    std::this_thread::sleep_for( std::chrono::milliseconds( 100 ) );

    // Wire in a new component

    auto pass_s2 = std::make_shared<PassThrough>();
    circuit->AddComponent( pass_s2 );

    circuit->ConnectOutToIn( probe, 0, counter_id, 0 );
    circuit->ConnectOutToIn( pass_s2, 0, probe, 0 );
    std::this_thread::sleep_for( std::chrono::milliseconds( 100 ) );

    circuit->ConnectOutToIn( pass_s1, 0, pass_s2, 0 );
    std::this_thread::sleep_for( std::chrono::milliseconds( 100 ) );

    circuit->StopAutoTick();
}

//=================================================================================================

TEST_CASE( "SerialTest2" )
{
    // Configure a circuit made up of a counter and 5 incrementers in series
    auto circuit = std::make_shared<Circuit>();
    circuit->SetThreadPool( std::make_shared<ThreadPool>( 1, 4 ) );

    auto counter = std::make_shared<Counter>();
    auto inc_s1 = std::make_shared<Incrementer>( 1 );
    auto inc_s2 = std::make_shared<Incrementer>( 2 );
    auto inc_s3 = std::make_shared<Incrementer>( 3 );
    auto inc_s4 = std::make_shared<Incrementer>( 4 );
    auto inc_s5 = std::make_shared<Incrementer>( 5 );
    auto probe = std::make_shared<SerialProbe>();

    circuit->AddComponent( counter );
    circuit->AddComponent( inc_s1 );
    circuit->AddComponent( inc_s2 );
    circuit->AddComponent( inc_s3 );
    circuit->AddComponent( inc_s4 );
    circuit->AddComponent( inc_s5 );
    circuit->AddComponent( probe );

    circuit->ConnectOutToIn( counter, 0, inc_s1, 0 );
    circuit->ConnectOutToIn( inc_s1, 0, inc_s2, 0 );
    circuit->ConnectOutToIn( inc_s2, 0, inc_s3, 0 );
    circuit->ConnectOutToIn( inc_s3, 0, inc_s4, 0 );
    circuit->ConnectOutToIn( inc_s4, 0, inc_s5, 0 );
    circuit->ConnectOutToIn( inc_s5, 0, probe, 0 );

    // Tick the circuit 100 times
    for ( int i = 0; i < 100; ++i )
    {
        circuit->Tick();
    }
}

TEST_CASE( "ParallelTest2" )
{
    // Configure a circuit made up of a counter and 5 incrementers in parallel
    auto circuit = std::make_shared<Circuit>();

    auto counter = std::make_shared<Counter>();
    auto inc_p1 = std::make_shared<Incrementer>( 1 );
    auto inc_p2 = std::make_shared<Incrementer>( 2 );
    auto inc_p3 = std::make_shared<Incrementer>( 3 );
    auto inc_p4 = std::make_shared<Incrementer>( 4 );
    auto inc_p5 = std::make_shared<Incrementer>( 5 );
    auto probe = std::make_shared<ParallelProbe>();

    circuit->AddComponent( counter );
    circuit->AddComponent( inc_p1 );
    circuit->AddComponent( inc_p2 );
    circuit->AddComponent( inc_p3 );
    circuit->AddComponent( inc_p4 );
    circuit->AddComponent( inc_p5 );
    circuit->AddComponent( probe );

    circuit->ConnectOutToIn( counter, 0, inc_p1, 0 );
    circuit->ConnectOutToIn( counter, 0, inc_p2, 0 );
    circuit->ConnectOutToIn( counter, 0, inc_p3, 0 );
    circuit->ConnectOutToIn( counter, 0, inc_p4, 0 );
    circuit->ConnectOutToIn( counter, 0, inc_p5, 0 );
    circuit->ConnectOutToIn( inc_p1, 0, probe, 0 );
    circuit->ConnectOutToIn( inc_p2, 0, probe, 1 );
    circuit->ConnectOutToIn( inc_p3, 0, probe, 2 );
    circuit->ConnectOutToIn( inc_p4, 0, probe, 3 );
    circuit->ConnectOutToIn( inc_p5, 0, probe, 4 );

    // Tick the circuit for 100ms with 3 threads
    circuit->SetThreadPool( std::make_shared<ThreadPool>( 3, 4 ) );
    circuit->StartAutoTick();
    std::this_thread::sleep_for( std::chrono::milliseconds( 100 ) );
    circuit->StopAutoTick();
}

TEST_CASE( "BranchSyncTest2" )
{
    // Configure a circuit made up of 3 parallel branches of 4, 2, and 1 component(s) respectively
    auto circuit = std::make_shared<Circuit>();
    circuit->SetThreadPool( std::make_shared<ThreadPool>( 1, 4 ) );

    auto counter = std::make_shared<Counter>();
    auto inc_p1_s1 = std::make_shared<Incrementer>();
    auto inc_p1_s2 = std::make_shared<Incrementer>();
    auto inc_p1_s3 = std::make_shared<Incrementer>();
    auto inc_p1_s4 = std::make_shared<Incrementer>();
    auto inc_p2_s1 = std::make_shared<Incrementer>();
    auto inc_p2_s2 = std::make_shared<Incrementer>();
    auto inc_p3_s1 = std::make_shared<Incrementer>();
    auto probe = std::make_shared<BranchSyncProbe>();

    circuit->AddComponent( counter );

    circuit->AddComponent( inc_p1_s1 );
    circuit->AddComponent( inc_p1_s2 );
    circuit->AddComponent( inc_p1_s3 );
    circuit->AddComponent( inc_p1_s4 );

    circuit->AddComponent( inc_p2_s1 );
    circuit->AddComponent( inc_p2_s2 );

    circuit->AddComponent( inc_p3_s1 );

    circuit->AddComponent( probe );

    // Wire branch 1
    circuit->ConnectOutToIn( counter, 0, inc_p1_s1, 0 );
    circuit->ConnectOutToIn( inc_p1_s1, 0, inc_p1_s2, 0 );
    circuit->ConnectOutToIn( inc_p1_s2, 0, inc_p1_s3, 0 );
    circuit->ConnectOutToIn( inc_p1_s3, 0, inc_p1_s4, 0 );
    circuit->ConnectOutToIn( inc_p1_s4, 0, probe, 0 );

    // Wire branch 2
    circuit->ConnectOutToIn( counter, 0, inc_p2_s1, 0 );
    circuit->ConnectOutToIn( inc_p2_s1, 0, inc_p2_s2, 0 );
    circuit->ConnectOutToIn( inc_p2_s2, 0, probe, 1 );

    // Wire branch 3
    circuit->ConnectOutToIn( counter, 0, inc_p3_s1, 0 );
    circuit->ConnectOutToIn( inc_p3_s1, 0, probe, 2 );

    // Tick the circuit 100 times
    for ( int i = 0; i < 100; ++i )
    {
        circuit->Tick();
    }
}

TEST_CASE( "FeedbackTest2" )
{
    // Configure a circuit made up of an adder that adds a counter to its own previous output
    auto circuit = std::make_shared<Circuit>();
    circuit->SetThreadPool( std::make_shared<ThreadPool>( 1, 4 ) );

    auto counter = std::make_shared<Counter>();
    auto adder = std::make_shared<Adder>();
    auto passthrough = std::make_shared<PassThrough>();
    auto probe = std::make_shared<FeedbackProbe>();

    circuit->AddComponent( counter );
    circuit->AddComponent( adder );
    circuit->AddComponent( passthrough );
    circuit->AddComponent( probe );

    circuit->ConnectOutToIn( counter, 0, adder, 0 );
    circuit->ConnectOutToIn( adder, 0, passthrough, 0 );

    circuit->ConnectOutToIn( passthrough, 0, adder, 1 );

    circuit->ConnectOutToIn( adder, 0, probe, 0 );

    // Tick the circuit 100 times
    for ( int i = 0; i < 100; ++i )
    {
        circuit->Tick();
    }
}

TEST_CASE( "FeedbackTestNoCircuit2" )
{
    auto counter = std::make_shared<Counter>();
    counter->SetThreadPool( std::make_shared<ThreadPool>( 1, 4 ) );
    auto adder = std::make_shared<Adder>();
    adder->SetThreadPool( std::make_shared<ThreadPool>( 1, 4 ) );
    auto passthrough = std::make_shared<PassThrough>();
    passthrough->SetThreadPool( std::make_shared<ThreadPool>( 1, 4 ) );
    auto probe = std::make_shared<FeedbackProbe>();
    probe->SetThreadPool( std::make_shared<ThreadPool>( 1, 4 ) );

    adder->ConnectInput( counter, 0, 0 );
    passthrough->ConnectInput( adder, 0, 0 );

    adder->ConnectInput( passthrough, 0, 1 );

    probe->ConnectInput( adder, 0, 0 );

    // Tick the circuit 100 times
    for ( int i = 0; i < 100; ++i )
    {
        counter->Tick();
        adder->Tick();
        passthrough->Tick();
        probe->Tick();

        counter->Reset();
        adder->Reset();
        passthrough->Reset();
        probe->Reset();
    }
}

TEST_CASE( "RefCountResetRegressionTest2" )
{
    auto circuit = std::make_shared<Circuit>();
    auto feedback = std::make_shared<FeedbackTester>( 2 );

    circuit->AddComponent( feedback );
    circuit->SetThreadPool( std::make_shared<ThreadPool>( 2, 4 ) );

    feedback->ConnectInput( feedback, 0, 0 );
    feedback->SetValidInputs( 1 );

    circuit->StartAutoTick();
    std::this_thread::sleep_for( std::chrono::milliseconds( 100 ) );
    circuit->PauseAutoTick();

    feedback->ConnectInput( feedback, 0, 1 );
    feedback->ConnectInput( feedback, 0, 2 );
    feedback->ConnectInput( feedback, 0, 3 );
    feedback->SetValidInputs( 4 );

    circuit->StartAutoTick();
    std::this_thread::sleep_for( std::chrono::milliseconds( 100 ) );
    circuit->PauseAutoTick();

    feedback->ConnectInput( feedback, 0, 4 );
    feedback->ConnectInput( feedback, 0, 5 );
    feedback->ConnectInput( feedback, 0, 6 );
    feedback->ConnectInput( feedback, 0, 7 );
    feedback->ConnectInput( feedback, 0, 8 );
    feedback->ConnectInput( feedback, 0, 9 );
    feedback->SetValidInputs( 10 );

    circuit->StartAutoTick();
    std::this_thread::sleep_for( std::chrono::milliseconds( 100 ) );
    circuit->StopAutoTick();
}

TEST_CASE( "NoOutputTest2" )
{
    // Configure a circuit where the counter responds sporadically
    auto circuit = std::make_shared<Circuit>();
    circuit->SetThreadPool( std::make_shared<ThreadPool>( 1, 4 ) );

    auto counter = std::make_shared<SporadicCounter>();
    auto probe = std::make_shared<NoOutputProbe>();

    circuit->AddComponent( counter );
    circuit->AddComponent( probe );

    circuit->ConnectOutToIn( counter, 0, probe, 0 );

    // Tick the circuit 100 times
    for ( int i = 0; i < 100; ++i )
    {
        circuit->Tick();
    }
}

TEST_CASE( "ChangingOutputTest2" )
{
    // Configure a circuit whereby a component outputs varying types (int, float, string, vector)
    auto circuit = std::make_shared<Circuit>();
    circuit->SetThreadPool( std::make_shared<ThreadPool>( 1, 4 ) );

    auto counter = std::make_shared<ChangingCounter>();
    auto probe = std::make_shared<ChangingProbe>();

    circuit->AddComponent( counter );
    circuit->AddComponent( probe );

    circuit->ConnectOutToIn( counter, 0, probe, 0 );

    // Tick the circuit 100 times
    for ( int i = 0; i < 100; ++i )
    {
        circuit->Tick();
    }
}

TEST_CASE( "ThreadPerformanceTest2" )
{
    double cores = std::thread::hardware_concurrency();
    cores = cores == 3.0 ? 2.0 : cores;
    cores = cores > 4.0 ? 4.0 : cores;
    auto effFrac = cores / 4.0;

    // Configure a circuit made up of 4 parallel counters, then adjust the thread count
    auto circuit = std::make_shared<Circuit>();

    auto counter1 = std::make_shared<SlowCounter>();
    auto passthrough1 = std::make_shared<SlowPassThrough>();
    auto counter2 = std::make_shared<SlowCounter>();
    auto passthrough2 = std::make_shared<SlowPassThrough>();
    auto counter3 = std::make_shared<SlowCounter>();
    auto passthrough3 = std::make_shared<SlowPassThrough>();
    auto counter4 = std::make_shared<SlowCounter>();
    auto passthrough4 = std::make_shared<SlowPassThrough>();
    auto probe = std::make_shared<ThreadingProbe>();

    circuit->AddComponent( counter1 );
    circuit->AddComponent( passthrough1 );
    circuit->AddComponent( counter2 );
    circuit->AddComponent( passthrough2 );
    circuit->AddComponent( counter3 );
    circuit->AddComponent( passthrough3 );
    circuit->AddComponent( counter4 );
    circuit->AddComponent( passthrough4 );
    circuit->AddComponent( probe );

    circuit->ConnectOutToIn( counter1, 0, passthrough1, 0 );
    circuit->ConnectOutToIn( passthrough1, 0, probe, 0 );
    circuit->ConnectOutToIn( counter2, 0, passthrough2, 0 );
    circuit->ConnectOutToIn( passthrough2, 0, probe, 1 );
    circuit->ConnectOutToIn( counter3, 0, passthrough3, 0 );
    circuit->ConnectOutToIn( passthrough3, 0, probe, 2 );
    circuit->ConnectOutToIn( counter4, 0, passthrough4, 0 );
    circuit->ConnectOutToIn( passthrough4, 0, probe, 3 );

<<<<<<< HEAD
    // Tick the circuit with 1 thread
    circuit->SetBufferCount( 1 );
=======
    // Tick the circuit with no threads
    circuit->SetThreadPool( std::make_shared<ThreadPool>( 0, 4 ) );
>>>>>>> 96816d04

    auto begin = std::chrono::high_resolution_clock::now();
    for ( int i = 0; i < 1000; ++i )
    {
        circuit->Tick();
    }
    auto end = std::chrono::high_resolution_clock::now();
    auto eff = 100000.0 / std::chrono::duration_cast<std::chrono::milliseconds>( end - begin ).count();

    auto overhead = 100 - ( 100 * ( eff / refEff ) );
<<<<<<< HEAD
=======
    std::cout << "0x Buffer Efficiency (Parallel Mode): " << eff << "% (-" << overhead << "%)" << std::endl;
    REQUIRE( eff >= refEff * 0.25 * 0.90 );

    // Tick the circuit with 1 thread, and check that no more ticks occurred
    if ( std::thread::hardware_concurrency() < 1 )
    {
        return;
    }
    circuit->SetThreadPool( std::make_shared<ThreadPool>( 1, 4 ) );

    begin = std::chrono::high_resolution_clock::now();
    for ( int i = 0; i < 1000; ++i )
    {
        circuit->Tick();
    }
    end = std::chrono::high_resolution_clock::now();
    eff = 100000.0 / std::chrono::duration_cast<std::chrono::milliseconds>( end - begin ).count();

    overhead = 100 - ( 100 * ( eff / refEff ) );
>>>>>>> 96816d04
    std::cout << "1x Buffer Efficiency (Parallel Mode): " << eff << "% (-" << overhead << "%)" << std::endl;
    REQUIRE( eff >= refEff * effFrac * 0.90 );

    // Tick the circuit with 2 threads, and check that more ticks occurred
    if ( std::thread::hardware_concurrency() < 2 )
    {
        return;
    }
    circuit->SetThreadPool( std::make_shared<ThreadPool>( 2, 4 ) );

    begin = std::chrono::high_resolution_clock::now();
    for ( int i = 0; i < 1000; ++i )
    {
        circuit->Tick();
    }
    end = std::chrono::high_resolution_clock::now();
    eff = 100000.0 / std::chrono::duration_cast<std::chrono::milliseconds>( end - begin ).count();

    overhead = 100 - ( 100 * ( eff / refEff ) );
    std::cout << "2x Buffer Efficiency (Parallel Mode): " << eff << "% (-" << overhead << "%)" << std::endl;
    REQUIRE( eff >= refEff * effFrac * 0.98 );

    // Tick the circuit with 3 threads, and check that more ticks occurred
    if ( std::thread::hardware_concurrency() < 4 )
    {
        return;
    }
    circuit->SetThreadPool( std::make_shared<ThreadPool>( 3, 4 ) );

    begin = std::chrono::high_resolution_clock::now();
    for ( int i = 0; i < 1000; ++i )
    {
        circuit->Tick();
    }
    end = std::chrono::high_resolution_clock::now();
    eff = 100000.0 / std::chrono::duration_cast<std::chrono::milliseconds>( end - begin ).count();

    overhead = 100 - ( 100 * ( eff / refEff ) );
    std::cout << "3x Buffer Efficiency (Parallel Mode): " << eff << "% (-" << overhead << "%)" << std::endl;
    REQUIRE( eff >= refEff * effFrac * 0.98 );

    // Tick the circuit with 4 threads, and check that more ticks occurred
    if ( std::thread::hardware_concurrency() < 4 )
    {
        return;
    }
    circuit->SetThreadPool( std::make_shared<ThreadPool>( 4, 4 ) );

    begin = std::chrono::high_resolution_clock::now();
    for ( int i = 0; i < 1000; ++i )
    {
        circuit->Tick();
    }
    end = std::chrono::high_resolution_clock::now();
    eff = 100000.0 / std::chrono::duration_cast<std::chrono::milliseconds>( end - begin ).count();

    overhead = 100 - ( 100 * ( eff / refEff ) );
    std::cout << "4x Buffer Efficiency (Parallel Mode): " << eff << "% (-" << overhead << "%)" << std::endl;
    REQUIRE( eff >= refEff * effFrac * 0.98 );
}

TEST_CASE( "StopAutoTickRegressionTest2" )
{
    auto circuit = std::make_shared<Circuit>();

    auto counter1 = std::make_shared<SlowCounter>();
    auto counter2 = std::make_shared<SlowCounter>();
    auto counter3 = std::make_shared<SlowCounter>();
    auto counter4 = std::make_shared<SlowCounter>();
    auto probe = std::make_shared<ThreadingProbe>();

    circuit->AddComponent( counter1 );
    circuit->AddComponent( counter2 );
    circuit->AddComponent( counter3 );
    circuit->AddComponent( counter4 );
    circuit->AddComponent( probe );

    circuit->ConnectOutToIn( counter1, 0, probe, 0 );
    circuit->ConnectOutToIn( counter2, 0, probe, 1 );
    circuit->ConnectOutToIn( counter3, 0, probe, 2 );
    circuit->ConnectOutToIn( counter4, 0, probe, 3 );

    circuit->SetThreadPool( std::make_shared<ThreadPool>( std::thread::hardware_concurrency(), 4 ) );

    circuit->StartAutoTick();
    std::this_thread::sleep_for( std::chrono::milliseconds( 100 ) );
    circuit->StopAutoTick();
    circuit->RemoveComponent( counter1 );
    circuit->RemoveComponent( counter2 );
    circuit->RemoveComponent( counter3 );
    circuit->RemoveComponent( counter4 );
    circuit->RemoveComponent( probe );
}

TEST_CASE( "ThreadAdjustmentTest2" )
{
    // Configure a counter circuit, then adjust the thread count while it's running
    auto circuit = std::make_shared<Circuit>();

    auto counter = std::make_shared<Counter>();
    auto probe = std::make_shared<ThreadingProbe>();

    circuit->AddComponent( counter );
    circuit->AddComponent( probe );

    circuit->ConnectOutToIn( counter, 0, probe, 0 );
    circuit->ConnectOutToIn( counter, 0, probe, 1 );
    circuit->ConnectOutToIn( counter, 0, probe, 2 );
    circuit->ConnectOutToIn( counter, 0, probe, 3 );

    // Tick the circuit for 100ms with 1 thread
    circuit->StartAutoTick();
    std::this_thread::sleep_for( std::chrono::milliseconds( 100 ) );

    // Adjust the thread count while the circuit is running
    circuit->SetThreadPool( std::make_shared<ThreadPool>( 2, 4 ) );
    std::this_thread::sleep_for( std::chrono::milliseconds( 100 ) );

    circuit->SetThreadPool( std::make_shared<ThreadPool>( 0, 4 ) );
    std::this_thread::sleep_for( std::chrono::milliseconds( 100 ) );

    circuit->SetThreadPool( std::make_shared<ThreadPool>( 4, 4 ) );
    std::this_thread::sleep_for( std::chrono::milliseconds( 100 ) );

    circuit->SetThreadPool( std::make_shared<ThreadPool>( 2, 4 ) );
    std::this_thread::sleep_for( std::chrono::milliseconds( 100 ) );

    circuit->SetThreadPool( std::make_shared<ThreadPool>( 3, 4 ) );
    std::this_thread::sleep_for( std::chrono::milliseconds( 100 ) );

    circuit->StopAutoTick();
}

TEST_CASE( "WiringTest2" )
{
    // Configure a counter circuit, then re-wire it while it's running
    auto circuit = std::make_shared<Circuit>();
    circuit->SetThreadPool( std::make_shared<ThreadPool>( 1, 4 ) );

    auto counter = std::make_shared<CircuitCounter>();
    auto probe = std::make_shared<CircuitProbe>();

    auto counter_id = circuit->AddComponent( counter );
    auto probe_id = circuit->AddComponent( probe );

    circuit->ConnectOutToIn( counter_id, 0, probe, 0 );
    circuit->ConnectOutToIn( probe, 0, counter_id, 0 );

    // Tick the circuit for 100ms with 1 thread
    circuit->StartAutoTick();
    std::this_thread::sleep_for( std::chrono::milliseconds( 100 ) );

    // Re-wire

    auto pass_s1 = std::make_shared<PassThrough>();
    circuit->AddComponent( pass_s1 );

    circuit->ConnectOutToIn( pass_s1, 0, probe_id, 0 );
    std::this_thread::sleep_for( std::chrono::milliseconds( 100 ) );

    circuit->ConnectOutToIn( counter, 0, pass_s1, 0 );
    std::this_thread::sleep_for( std::chrono::milliseconds( 100 ) );

    // Disconnect a component

    circuit->PauseAutoTick();
    probe->DisconnectInput( 0 );
    circuit->ResumeAutoTick();
    std::this_thread::sleep_for( std::chrono::milliseconds( 100 ) );
    circuit->DisconnectComponent( probe );
    std::this_thread::sleep_for( std::chrono::milliseconds( 100 ) );

    // Wire in a new component

    auto pass_s2 = std::make_shared<PassThrough>();
    circuit->AddComponent( pass_s2 );

    circuit->ConnectOutToIn( probe, 0, counter_id, 0 );
    circuit->ConnectOutToIn( pass_s2, 0, probe, 0 );
    std::this_thread::sleep_for( std::chrono::milliseconds( 100 ) );

    circuit->ConnectOutToIn( pass_s1, 0, pass_s2, 0 );
    std::this_thread::sleep_for( std::chrono::milliseconds( 100 ) );

    circuit->StopAutoTick();
}

//=================================================================================================

TEST_CASE( "ThreadStopRegressionTest" )
{
    // Configure a circuit made up of 3 parallel branches of 4, 2, and 1 component(s) respectively
    auto circuit = std::make_shared<Circuit>();

    auto counter = std::make_shared<Counter>();
    auto inc_p1_s1 = std::make_shared<Incrementer>();
    auto inc_p1_s2 = std::make_shared<Incrementer>();
    auto inc_p1_s3 = std::make_shared<Incrementer>();
    auto inc_p1_s4 = std::make_shared<Incrementer>();
    auto inc_p2_s1 = std::make_shared<Incrementer>();
    auto inc_p2_s2 = std::make_shared<Incrementer>();
    auto inc_p3_s1 = std::make_shared<Incrementer>();
    auto probe = std::make_shared<BranchSyncProbe>();

    circuit->AddComponent( counter );

    circuit->AddComponent( inc_p1_s1 );
    circuit->AddComponent( inc_p1_s2 );
    circuit->AddComponent( inc_p1_s3 );
    circuit->AddComponent( inc_p1_s4 );

    circuit->AddComponent( inc_p2_s1 );
    circuit->AddComponent( inc_p2_s2 );

    circuit->AddComponent( inc_p3_s1 );

    circuit->AddComponent( probe );

    // Wire branch 1
    circuit->ConnectOutToIn( counter, 0, inc_p1_s1, 0 );
    circuit->ConnectOutToIn( inc_p1_s1, 0, inc_p1_s2, 0 );
    circuit->ConnectOutToIn( inc_p1_s2, 0, inc_p1_s3, 0 );
    circuit->ConnectOutToIn( inc_p1_s3, 0, inc_p1_s4, 0 );
    circuit->ConnectOutToIn( inc_p1_s4, 0, probe, 0 );

    // Wire branch 2
    circuit->ConnectOutToIn( counter, 0, inc_p2_s1, 0 );
    circuit->ConnectOutToIn( inc_p2_s1, 0, inc_p2_s2, 0 );
    circuit->ConnectOutToIn( inc_p2_s2, 0, probe, 1 );

    // Wire branch 3
    circuit->ConnectOutToIn( counter, 0, inc_p3_s1, 0 );
    circuit->ConnectOutToIn( inc_p3_s1, 0, probe, 2 );

    // Tick the circuit 100 times
    for ( int i = 0; i < 100; ++i )
    {
        circuit->Tick();
        circuit->Tick();
    }

    circuit->SetThreadPool( std::make_shared<ThreadPool>( 30, 4 ) );

    for ( int i = 0; i < 100; ++i )
    {
        circuit->Tick();
        circuit->Tick();
    }
}

TEST_CASE( "DisconnectComponentRegressionTest" )
{
    auto circuit = std::make_shared<Circuit>();

    auto counter = std::make_shared<Counter>();
    auto probe = std::make_shared<NullInputProbe>();

    circuit->AddComponent( counter );
    circuit->AddComponent( probe );

    circuit->ConnectOutToIn( counter, 0, probe, 0 );
    circuit->ConnectOutToIn( counter, 0, probe, 1 );

    circuit->DisconnectComponent( counter );

    circuit->Tick();
}

TEST_CASE( "AutoTickOnCircuitDestructRegressionTest" )
{
    auto circuit = std::make_shared<Circuit>();
    auto counter = std::make_shared<Counter>();
    circuit->AddComponent( counter );
    circuit->SetThreadPool( std::make_shared<ThreadPool>( 3 ) );

    REQUIRE( counter->Count() == 0 );
    circuit->Tick();
    circuit->Tick();
    circuit->Tick();
    circuit->Tick();

    circuit = nullptr;

    REQUIRE( counter->Count() == 4 );
}

TEST_CASE( "AutoTickOnBuffersUpdateRegressionTest" )
{
    auto circuit = std::make_shared<Circuit>();
    auto counter = std::make_shared<Counter>();
    circuit->AddComponent( counter );
    circuit->SetThreadPool( std::make_shared<ThreadPool>( 3 ) );

    REQUIRE( counter->Count() == 0 );
    circuit->Tick();
    circuit->Tick();
    circuit->Tick();
    circuit->Tick();

    circuit->SetThreadPool( std::make_shared<ThreadPool>( 2 ) );

    REQUIRE( counter->Count() == 4 );
}

TEST_CASE( "TenThousandComponents" )
{
    auto circuit = std::make_shared<Circuit>();

    auto source = std::make_shared<Counter>();
    auto dest = std::make_shared<ThreadingProbe>( 500 );
    circuit->AddComponent( source );
    circuit->AddComponent( dest );

    for ( int i = 0; i < 500; i++ )
    {
        Component::SPtr last = source;
        for ( int j = 0; j < 20; j++ )
        {
            auto passthrough = std::make_shared<PassThrough>();
            circuit->AddComponent( passthrough );
            circuit->ConnectOutToIn( last, 0, passthrough, 0 );
            last = passthrough;
        }
        circuit->ConnectOutToIn( last, 0, dest, i );
    }

    auto begin = std::chrono::high_resolution_clock::now();

    int iterationCount = 250;

    for ( int i = 0; i < iterationCount; i++ )
    {
        circuit->Tick();
    }

    auto end = std::chrono::high_resolution_clock::now();

    double diff_ms = std::chrono::duration_cast<std::chrono::milliseconds>( end - begin ).count();

    std::cout << "Time: " << diff_ms / iterationCount << "ms\n";
}<|MERGE_RESOLUTION|>--- conflicted
+++ resolved
@@ -354,30 +354,8 @@
 
     std::cout << "Reference Efficiency: " << refEff << "%" << std::endl;
 
-<<<<<<< HEAD
     // Tick the circuit with 1 thread
-    circuit->SetBufferCount( 1 );
-=======
-    // Tick the circuit with no threads
-    begin = std::chrono::high_resolution_clock::now();
-    for ( int i = 0; i < 1000; ++i )
-    {
-        circuit->Tick();
-    }
-    end = std::chrono::high_resolution_clock::now();
-    auto eff = 100000.0 / std::chrono::duration_cast<std::chrono::milliseconds>( end - begin ).count();
-
-    auto overhead = 100 - ( 100 * ( eff / refEff ) );
-    std::cout << "0x Buffer Efficiency (Series Mode): " << eff << "% (-" << overhead << "%)" << std::endl;
-    REQUIRE( eff >= refEff * 0.25 * 0.90 );
-
-    // Tick the circuit with 1 thread, and check that no more ticks occurred
-    if ( std::thread::hardware_concurrency() < 1 )
-    {
-        return;
-    }
     circuit->SetThreadPool( std::make_shared<ThreadPool>( 1 ) );
->>>>>>> 96816d04
 
     begin = std::chrono::high_resolution_clock::now();
     for ( int i = 0; i < 1000; ++i )
@@ -885,13 +863,8 @@
     circuit->ConnectOutToIn( counter4, 0, passthrough4, 0 );
     circuit->ConnectOutToIn( passthrough4, 0, probe, 3 );
 
-<<<<<<< HEAD
     // Tick the circuit with 1 thread
-    circuit->SetBufferCount( 1 );
-=======
-    // Tick the circuit with no threads
-    circuit->SetThreadPool( std::make_shared<ThreadPool>( 0, 4 ) );
->>>>>>> 96816d04
+    circuit->SetThreadPool( std::make_shared<ThreadPool>( 1, 4 ) );
 
     auto begin = std::chrono::high_resolution_clock::now();
     for ( int i = 0; i < 1000; ++i )
@@ -902,28 +875,6 @@
     auto eff = 100000.0 / std::chrono::duration_cast<std::chrono::milliseconds>( end - begin ).count();
 
     auto overhead = 100 - ( 100 * ( eff / refEff ) );
-<<<<<<< HEAD
-=======
-    std::cout << "0x Buffer Efficiency (Parallel Mode): " << eff << "% (-" << overhead << "%)" << std::endl;
-    REQUIRE( eff >= refEff * 0.25 * 0.90 );
-
-    // Tick the circuit with 1 thread, and check that no more ticks occurred
-    if ( std::thread::hardware_concurrency() < 1 )
-    {
-        return;
-    }
-    circuit->SetThreadPool( std::make_shared<ThreadPool>( 1, 4 ) );
-
-    begin = std::chrono::high_resolution_clock::now();
-    for ( int i = 0; i < 1000; ++i )
-    {
-        circuit->Tick();
-    }
-    end = std::chrono::high_resolution_clock::now();
-    eff = 100000.0 / std::chrono::duration_cast<std::chrono::milliseconds>( end - begin ).count();
-
-    overhead = 100 - ( 100 * ( eff / refEff ) );
->>>>>>> 96816d04
     std::cout << "1x Buffer Efficiency (Parallel Mode): " << eff << "% (-" << overhead << "%)" << std::endl;
     REQUIRE( eff >= refEff * effFrac * 0.90 );
 
