--- conflicted
+++ resolved
@@ -1,4 +1,3 @@
-<<<<<<< HEAD
 /************************************************************************
 DSPatch - Cross-Platform, Object-Oriented, Flow-Based Programming Library
 Copyright (c) 2012-2014 Marcus Tomlinson
@@ -391,7 +390,7 @@
   - Added alternative Get* methods returning const pointers.
   - Increased build warning level and fixed all issues.
   - Uninitialised variable fix for DspParameter.
-  - Fixed GetInput/OutputName() empty string return bug.
+  - Fixed GetInput/Output/ParameterName() empty string return bug.
 
 \subsection v261 v.2.61 (16 June 2014)
   - Introduced component parameters (DspParameter).
@@ -628,622 +627,4 @@
 control. In a circuit-less system of interconnected DspComponents, each
 component must be auto-ticked in order for the component network to be parallel
 processed. Again, for non-threaded systems, a component's Tick() and Reset()
-methods can simply be called in a loop from the main application thread.*/
-=======
-/************************************************************************
-DSPatch - Cross-Platform, Object-Oriented, Flow-Based Programming Library
-Copyright (c) 2012-2014 Marcus Tomlinson
-
-This file is part of DSPatch.
-
-GNU Lesser General Public License Usage
-This file may be used under the terms of the GNU Lesser General Public
-License version 3.0 as published by the Free Software Foundation and
-appearing in the file LGPLv3.txt included in the packaging of this
-file. Please review the following information to ensure the GNU Lesser
-General Public License version 3.0 requirements will be met:
-http://www.gnu.org/copyleft/lgpl.html.
-
-Other Usage
-Alternatively, this file may be used in accordance with the terms and
-conditions contained in a signed written agreement between you and
-Marcus Tomlinson.
-
-DSPatch is distributed in the hope that it will be useful,
-but WITHOUT ANY WARRANTY; without even the implied warranty of
-MERCHANTABILITY or FITNESS FOR A PARTICULAR PURPOSE.
-************************************************************************/
-
-#ifndef DSPATCH_H
-#define DSPATCH_H
-
-//-------------------------------------------------------------------------------------------------
-
-#include <dspatch/DspCircuit.h>
-
-//=================================================================================================
-/// System-wide DSPatch functionality
-
-/**
-At the core of the DSPatch framework is what's known as the "global circuit". The DSPatch class and
-hence, the global circuit provides a transparent workspace for "global scoped components"
-(components not within a DspCircuit) to benefit from circuit parallel processing. As it is not
-required that components be explicitly added to a DspCircuit in order to be routed etc., in order
-for these global scoped components to benefit from the multi threading associated with the circuit
-scheduler, they are automatically added to the DSPatch global circuit when parallel processing is
-required (i.e. StartAutoTick() is called). Although global circuit operations are automatic and
-transparent to the user, if required, the user is may set the number of threads used by the global
-circuit by calling SetGlobalThreadCount().
-
-Lastly, the Finalize() method must be called on application exit in order for DSPatch to perform
-the necessary memory cleanup.
-*/
-
-class DLLEXPORT DSPatch
-{
-public:
-  static void SetGlobalThreadCount( unsigned short threadCount );
-  static void Finalize();
-
-private:
-  friend class DspComponent;
-
-  static bool _IsThisGlobalCircuit( DspComponent const* thisComponent );
-
-  static bool _AddGlobalComponent( DspComponent* component );
-  static void _RemoveGlobalComponent( DspComponent const* component );
-
-  static unsigned short _GetGlobalComponentCount();
-
-  static void _StartGlobalAutoTick();
-  static void _StopGlobalAutoTick();
-
-private:
-  static DspCircuit* _globalCircuit;
-};
-
-//=================================================================================================
-
-#endif // DSPATCH_H
-
-//=================================================================================================
-
-/**
-
-\mainpage Welcome!
-
-\section intro_sec Introduction
-  DSPatch, pronounced "dispatch", is a powerful C++ flow-based programming library that allows
-  you to create and route (or "patch") high performance data processing circuits. DSPatch is not
-  limited to any particular type of circuit or signal, its generic object-oriented API allows you
-  to create almost any system imaginable, from simple logic circuits to high performance audio
-  process chains and electronics simulation. DSPatch's simple framework makes development quick
-  and easy, allowing you to hit the ground running on every project.
-
-  DSPatch is designed around the concept of a "circuit" containing "components", interconnected
-  via "wires" that transfer "signals" to and from input and output "buses". For more detail on
-  how DSPatch works, check out the <a href="spec_page.html"><b>DSPatch Design Specification</b></a>.
-
-  The two most important classes to consider are DspComponent and DspCircuit. In order to route
-  data to and from DspComponents they can either be added to an DspCircuit, where they can be
-  wired together (recommended), or they can be wired directly via public DspComponent methods.
-
-  The DSPatch engine takes care of data transfer between interconnected components, when data is
-  ready for a component to process, a callback: "Process_()" is executed in that component. For a
-  component to form part of the DSPatch framework, designers simply have to derive their
-  component from the DspComponent base class, configure the component's IO buses, and implement
-  the virtual Process_() callback method.
-
-\n
-
-\section features_sec Features
-  - <b>Automatic branch synchronization</b> - The result of data diverging across parallel branches is guaranteed to arrive synchronized at a converging point.
-  - <b>Dynamic thread count adjustment</b> - Specify at run-time, the number of threads in which you require a circuit to process.
-  - <b>Easy-to-use object-oriented API</b> - DSPatch is modeled around real-world circuit entities and concepts, making code more readable and easy to understand.
-  - <b>Feedback loops</b> - Create true closed-circuit systems by feeding resultant signals back into previous component inputs.
-  - <b>High performance parallel processing</b> - Circuits use advanced multi-threaded scheduling to maximize data flow efficiency.
-  - <b>Integrated circuits</b> - Build circuits within circuits to encapsulate complex component networks into single circuit components.
-  - <b>Non-threaded platform support</b> - Develop for (or port to) platforms without multi-threading support and process complex circuit systems in a single thread.
-  - <b>Run-time circuit wiring</b> - Connect and disconnect wires on the fly whilst maintaining steady data flow through the system.
-  - <b>Run-time adaptive signal types</b> - Component inputs can accept values of run-time varying types allowing you to create more flexible, multi-purpose component processes.
-
-\n
-
-\section install_sec Getting Started
-
-\subsection step1 Step 1: Download DSPatch
-  The DSPatch library can be downloaded from the
-  <a href="https://sourceforge.net/projects/dspatch/"><b>SourceForge project page</b></a>.
-  Download the project archive and extract the contents anywhere you like.
-
-\subsection step2 Step 2: Read the Tutorials
-  The "Tutorials" section below covers 2 vital aspects to developing with DSPatch:
-  1. Creating a DspComponent - This tutorial is a start to finish demonstration of how to
-  create a DSPatch component.
-  2. Building a DspCircuit - In this tutorial you will learn how to use the DSPatch framework
-  to interconnect and process DspComponent networks using the DspCircuit interface.
-
-\subsection step3 Step 3: Check out the example project
-  In the "example" folder (in the DSPatch root directory) you will find a DSPatch demo project,
-  written to assist developers in understanding the DSPatch API as well as to demonstrate how it
-  could be used to build audio process chains. This project uses the open-source library RtAudio
-  in order to stream sound to your computer's audio device -Linux users will need to install
-  "libasound2-dev" (ALSA) before attempting to build.
-
-\subsection step4 Step 4: Make your own DspComponents
-  A fast way to create your own DspComponent could be to copy an existing component to another
-  destination, rename it, and edit the contents to satisfy your component's required behavior.
-  In the "example" folder (from Step 3) you will find 2 source files: "DspAdder.h" and
-  "DspAdder.cpp". These files make up a very simple DspComponent that receives 2 floating-point
-  buffers into it's 2 inputs, adds each buffer element of the 1st buffer to the corresponding
-  element of the 2nd buffer, then passes the resultant buffer to the output. Alternatively, you
-  could just copy / reference the source code from the "Creating a DspComponent" tutorial
-  (found under the "tutorial" folder in the root directory).
-
-\subsection step5 Step 5: Roll your own DSPatch projects
-  As DSPatch is not reliant on any non-standard 3rd party sources, getting a DSPatch project to
-  compile and run is relatively painless. All you need to do from your project is include
-  "DSPatch.h" from the "include" folder (in the DSPatch root directory), and link to the
-  DSPatch library (either by including all DSPatch source or by linking to a compiled library
-  file). To speed things up you may want to copy, rename, and edit the example project from
-  step 3 to get up and running faster.
-
-\subsection step6 Step 6: Refer to the documentation
-  Between the example project, the DspAdder component template, and the documentation found
-  here, you should have enough resources to get started with DSPatch straight away. If you have
-  any questions or wish to report a bug, feel free to email me at marcus@adaptaudio.com.
-
-\n
-
-\section tutorial_sec Tutorials
-
-\subsection create_component 1. Creating a DspComponent
-  In order to create a new DspComponent, we must derive our component class from the
-  DspComponent base class, configure component IO, and implement the inherited virtual
-  "Process_()" method.
-
-  Lets take a look at how we would go about creating a boolean logic "AND" component. This
-  component will accept 2 boolean input values and output the result of: input 1 && input 2.
-
-  We begin by deriving our new "DspAnd" component from DspComponent:
-
-  \code
-// 1. Derive component class from DspComponent
-// ===========================================
-class DspAnd : public DspComponent
-{
-  \endcode
-
-  The next step is to configure our component's input and output buses. This is achieved by
-  calling the base protected methods AddInput_() and AddOutput_() respectively from our
-  component's constructor. Each method must be called once per input / output required. In our
-  component's case, we require 2 inputs and 1 output, therefore our constructor code will look
-  like this:
-
-  \code
-public:
-  // 2. Configure component IO buses
-  // ===============================
-  DspAnd()
-  {
-    // add 2 inputs
-    AddInput_( "input1" );
-    AddInput_( "input2" );
-
-    // add 1 output
-    AddOutput_( "output" );
-  }
-  \endcode
-
-  The string values passed into the AddInput_() and AddOutput_() method calls are signal names
-  / IDs. As component IO can be referenced by either string ID or index, IO signal names are
-  optional. If we do not require a signal to have a string ID associated with it, we can simply
-  leave the parenthesis empty.
-
-  Lastly, our component must implement the DspComponent virtual Process_() method. This is
-  where our component does it's work. The Process_() method provides us with 2 arguments: the
-  input bus and the output bus. It is our duty as the component designer to pull the inputs we
-  require out of the input bus, process them accordingly, and populate the output bus with the
-  results. Our component's process method will look something like this:
-
-  \code
-protected:
-  // 3. Implement virtual Process_() method
-  // ======================================
-  virtual void Process_( DspSignalBus& inputs, DspSignalBus& outputs )
-  {
-    // create local stack variables to hold input values
-    bool bool1 = false;
-    bool bool2 = false;
-
-    // get values from inputs bus ( GetValue() returns true if successful )
-    if( inputs.GetValue( 0, bool1 ) && //OR inputs.GetValue( "input1", bool1 );
-        inputs.GetValue( 1, bool2 ) )  //OR inputs.GetValue( "input2", bool2 );
-    {
-      // set output as the result of bool1 AND bool2
-      outputs.SetValue( 0, bool1 && bool2 ); //OR outputs.SetValue( "output", bool1 && bool2 );
-    }
-  }
-};
-  \endcode
-
-  And that's it! Our component is now ready to form part of the DSPatch framework. Next we'll
-  look at how we can add our component to a DspCircuit and route it to and from other
-  DspComponents.
-
-\n
-
-\subsection use_component 2. Building a DspCircuit
-  In order for us to get any real use out of our DspComponents, we need them to interact with
-  each other. This is where the DspCircuit class comes in. A DspCircuit is a workspace for
-  adding and routing DspComponents. In this section we will have a look at how to create a
-  simple DSPatch application that generates random boolean pairs, performs a logic AND on each
-  pair, then prints the result to screen.
-
-  First we must include the DSPatch header and any other headers that contain DspComponents we
-  wish to use in our application:
-
-  \code
-#include <DSPatch.h>
-#include <components.h>
-  \endcode
-
-  Next, we must instantiate our DspCircuit object and all DspComponent objects needed for our
-  circuit. Lets say we had 2 other components included with "DspAnd" (from the first tutorial):
-  "DspRandBool" (generates a random boolean value then outputs the result) and "DspPrintBool"
-  (receives a boolean value and outputs it to the console):
-
-  \code
-void main()
-{
-  // 1. Create a DspCircuit where we can route our components
-  // ========================================================
-  DspCircuit circuit;
-
-  // 2. Create instances of the components needed for our circuit
-  // ============================================================
-  DspRandBool randBoolGen1;
-  DspRandBool randBoolGen2;
-  DspAnd logicAnd;
-  DspPrintBool boolPrinter;
-  \endcode
-
-  Now that we have a circuit and some components, lets add all of our components to the circuit:
-
-  \code
-  // 3. Add component instances to circuit
-  // =====================================
-  circuit.AddComponent( randBoolGen1, "Bool Generator 1" );
-  circuit.AddComponent( randBoolGen2, "Bool Generator 2" );
-  circuit.AddComponent( logicAnd, "Logic AND" );
-  circuit.AddComponent( boolPrinter, "Bool Printer" );
-  \endcode
-
-  The string values passed into the AddComponent() method calls are component names / IDs.
-  Although we still have the option of referencing a component via it's pointer in a circuit,
-  component string IDs can allow circuit objects to be entirely self-contained. This could give
-  us the ability to pass circuits around by reference, allowing the receiver access to all
-  circuit components via their string IDs, without having to manage both component and circuit
-  references everywhere.
-
-  We are now ready to begin wiring the circuit:
-
-  \code
-  // 4. Wire up the components inside the circuit
-  // ============================================
-
-  circuit.ConnectOutToIn( randBoolGen1, 0, logicAnd, 0 );
-  //OR circuit.ConnectOutToIn( "Bool Generator 1", 0, "Logic AND", 0 );
-  //OR circuit.ConnectOutToIn( "Bool Generator 1", 0, "Logic AND", "input1" );
-
-  circuit.ConnectOutToIn( randBoolGen2, 0, logicAnd, 1 );
-  //OR circuit.ConnectOutToIn( "Bool Generator 2", 0, "Logic AND", 1 );
-  //OR circuit.ConnectOutToIn( "Bool Generator 2", 0, "Logic AND", "input2" );
-
-  circuit.ConnectOutToIn( logicAnd, 0, boolPrinter, 0 );
-  //OR circuit.ConnectOutToIn( "Logic AND", 0, "Bool Printer", 0 );
-  //OR circuit.ConnectOutToIn( "Logic AND", "output", "Bool Printer", 0 );
-  \endcode
-
-  The code above results in the following wiring configuration:
-  \code
-                                 ___________
-  ["Bool Generator 1"] 0 ---> 0 |           |
-                                |"Logic AND"| 0 ---> 0 ["Bool Printer"]
-  ["Bool Generator 2"] 0 ---> 1 |___________|
-  \endcode
-
-  *N.B. Each component input can only accept one wire at a time. When another wire is connected
-  to an input that already has a connected wire, that wire is replaced with the new one. One
-  output, on the other hand, can be distributed to multiple inputs.
-
-  Lastly, in order for our circuit to do any work it must be ticked over. This is performed by
-  repeatedly calling the circuit's Tick() and Reset() methods. These methods can be called
-  manually in a loop from the main application thread, or alternatively, by calling
-  StartAutoTick(), a seperate thread will spawn, automatically calling Tick() and Reset()
-  continuously. A circuit's thread count can be adjusted at runtime, allowing us to increase /
-  decrease the number of threads use by the circuit as required during execution:
-
-  \code
-  // 5. Tick the circuit
-  // ===================
-
-  // Circuit tick method 1: Manual
-  for( unsigned short i = 0; i < 10; i++ )
-  {
-    circuit.Tick();
-    circuit.Reset();
-  }
-
-  // Circuit tick method 2: Automatic
-  std::cout << "Press any key to begin circuit auto-tick.";
-  getchar();
-  circuit.StartAutoTick();
-
-  // Increase circuit thread count for higher performance
-  getchar();
-  circuit.SetThreadCount( 4 );
-
-  // Press any key to quit
-  getchar();
-  \endcode
-
-  Lastly, the DSPatch::Finalize() method must be called on application exit in order for DSPatch
-  to perform its own internal memory cleanup.
-
-  \code
-  // 6. Clean up
-  // ===========
-  DSPatch::Finalize();
-}
-  \endcode
-
-  (All the source code from these tutorials can be found under the "tutorial" folder in the DSPatch root directory).
-
-\n
-
-\section changelog Changelog
-
-\subsection v262 v.2.62 (18 August 2014)
-  - Added alternative Get* methods returning const pointers.
-  - Increased build warning level and fixed all issues.
-  - Uninitialised variable fix for DspParameter.
-  - Fixed GetInput/Output/ParameterName() empty string return bug.
-
-\subsection v261 v.2.61 (16 June 2014)
-  - Introduced component parameters (DspParameter).
-  - Added DspComponent user callback mechanism.
-  - Improved const-correctness and code style.
-  - Added ability to remove single IO pins.
-
-\subsection v260 v.2.60 (19 January 2014)
-  - Replaced project files with more flexible CMakeLists.
-  - DspWaveStreamer fix (don't assume standard type sizes).
-  - Reduced size of distributable.
-
-\subsection v251 v.2.51 (13 September 2013)
-  - Fixed Unix thread detach error.
-  - Improved overall encapsulation.
-  - Replaced "Clear" with "Remove" for I/O removal.
-
-\subsection v250 v.2.50 (14 July 2013)
-  - Reduced size of distributable.
-  - Removed closed source dependency from example project.
-  - Added Linux makefiles.
-
-\subsection v243 v.2.43 (30 June 2013)
-  - Simplified platform selection macros.
-
-\subsection v242 v.2.42 (24 June 2013)
-  - Added vs2008 and vs2010 versions of dspdemo.
-  - Code style and performance improvements.
-
-\subsection v241 v.2.41 (07 February 2013)
-  - Fixed VS2010 dspdemo linker errors.
-
-\subsection v240 v.2.40 (04 February 2013)
-  - Optimized DspRunType.
-  - Added Stop() method to DspThread.
-  - Reduced pointer dereferencing and temporaries.
-
-\subsection v233 v.2.33 (01 February 2013)
-  - Signal reading / writing optimized.
-  - Code cleaned up and re-formatted.
-
-\subsection v232 v.2.32 (24 January 2013)
-  - Reduced component thread mutex locking.
-  - Fixed DspCircuit AddInput() run-time error.
-  - Documentation updates.
-
-\subsection v231 v.2.31 (19 December 2012)
-  - Improved synchronization in AddComponent().
-  - Component routing upgraded to template methods.
-
-\subsection v230 v.2.30 (15 December 2012)
-  - Circuit routing simplified.
-  - Completed "circuit-less" component processing.
-  - Component names now optional.
-  - DspCircuit no longer deletes external memory.
-  - Optimized circuit-in-circuit processing.
-
-\subsection v22 v.2.2 (08 December 2012)
-  - A component can no longer exist in multiple circuits.
-  - Added coding tutorials
-  - Cleaned up project directory structure.
-  - Comments and documentation updates.
-  - Resolved component / circuit thread count clash.
-
-\subsection v21 v.2.1 (06 November 2012)
-  - Removed DspSafePointer class.
-  - Greatly improved overall performance.
-  - Added commenting for doxygen.
-
-\subsection v20 v.2.0 (02 November 2012)
-  - Re-licensed DSPatch to LGPL.
-  - Added support for non-threaded platforms.
-  - Circuit routing upgraded to more flexible template methods.
-
-\subsection v12 v.1.2 (20 October 2012)
-  - Ported to Unix-based OS's.
-  - Completed circuit-in-circuit logic.
-
-\subsection v11 v.1.1 (17 October 2012)
-  - Various bug fixes.
-  - Added 2 more components to the dspdemo project.
-  - Optimized threaded circuit processing.
-  - AddComponent() updated to accept pre-constructed DspComponents.
-
-\subsection v10 v.1.0 (14 October 2012)
-  - Extracted routing engine behind "Crosstalk" to form: "DSPatch".
-
-\page spec_page DSPatch Design Specification
-
-1. The Circuit Concept:
------------------------
-
-A circuit is comprised of a collection of interconnected components. Each
-component has 2 signal buses, on one end of the component there are input
-pins (input bus), and on the other end there are output pins (output bus).
-Components within the circuit are connected to each other via wires. Each
-wire carries a signal from one component's output pin to another component's
-input pin. A circuit can also comprise of interconnected circuits (E.g. ICs).
-In this case a circuit acts as a component within another circuit.
-
-______________________________________________________________________________
-
-2. The DSPatch Circuit System:
-------------------------------
-
-**2.1 Structure:**
-
-The nouns above are the classes we require in order to model our circuit in
-code. Each component will contain an array of input wires. Each wire contains
-references to the source component, the source output signal, and the
-destination input signal. The signal bus class will contain an array of
-signals, and lastly, the circuit class is derived from component and will
-contain an array of internal components.
-
-**2.2 Behavior:**
-
-**2.2.1 Component:**
-
-The component class will have a Tick() method responsible for acquiring its
-next set of inputs from its input wires and populating the component's input
-bus. To insure that these inputs are up-to-date, the dependent component
-first calls all of its input components' Tick() methods -hence recursively
-called in all components going backward through the circuit. The acquired
-input bus is then passed into a virtual method: Process() -it is the
-responsibility of the (derived) component creator to implement this virtual
-function. The Process() method has 2 input arguments: the input bus and the
-output bus. This method's purpose is to pull its required inputs out of the
-input bus, process these inputs, and populate the output bus with the results.
-These resultant outputs in the output bus are then acquired by dependent
-components via their Tick() functions.
-
-Component input and output buses (signal count, string IDs etc.) will be
-configurable by derived component classes via protected base methods, whilst
-input wires to a component will be routable via public component class
-methods.
-
-The component class will also have a Reset() method. For optimization as well
-as to avoid feedback deadlocks, a component needs to be aware of whether or
-not it has already ticked during a circuit traversal so that if called to
-Tick() again, it can ignore the call. The Reset() method informs the
-component that the last circuit traversal has completed and hence can execute
-the next Tick() request.
-
-When a component is instantiated within a circuit, a unique string ID is
-optional. This name can be used to identify the component in the circuit's
-component collection.
-
-**1.2.2 Circuit:**
-
-In order to satisfy the statement above ("circuit acts as a component"), the
-circuit class is derived from the component class. This means that the
-circuit class has both Tick() and Process() methods. The Tick() method will
-execute as normal, acquiring inputs for the circuit to process. This allows
-us to expose the IO we require for internal components via the circuit's
-input and output buses. Circuit IO-to-component wires, and
-component-to-component wires, will be publicly routable via circuit class
-methods. The circuit class' virtual Process() method is implemented as such:
-
-* All internal components are Reset()ed.
-* Inputs from the circuit's input bus are copied into their respective
-internal component input buses.
-* All internal components are Tick()ed.
-* The circuit output bus is populated with the respective internal component
-outputs.
-
-All actions in respect to the circuit and the components within the circuit
-will be made available via public functions in the circuit class. The circuit
-object user will be able to add/remove components, connect/disconnect wires,
-set/get circuit IO, set/get individual component IO, and acquire a handle to
-any component within the circuit. This means only ever requiring one object
-to perform all circuit actions.
-
-**1.2.3 Signal:**
-
-When it comes to transferring signals between components we require the same
-level of abstraction for the data being moved around:
-
-The base component class needs to supply its child class with any number of
-inputs and outputs via the virtual Process() method. These inputs and outputs
-may also need to be of different types. This requires a generic way of
-containing variables of different types in a single collection -the signal
-bus.
-
-The signal class will hold a variable that can be dynamically typed at
-run-time, which I've named "run-type". The run-type and signal classes make
-use of template methods to allow object users to set and get the contained
-variable as any type they wish. The run-type (and hence, a signal) has the
-ability to change type at any point during program execution -this can be
-useful for inputs that can accept a number of different types of data (E.g.
-Varying sample size in an audio buffer: array of byte / int / float)
-
-From the Process() method, a derived component can get and set the signals
-it requires of the provided signal buses via public methods. As the component
-creator is responsible for configuring the component's IO buses, the types
-held within those buses can be assumed, and hence, read and written to
-accordingly. Built-in typecasting and error checking prevents critical
-run-time errors from occurring when signal types are mismatched.
-
-When a signal is instantiated, an optional unique string ID can be assigned.
-This name can be used to identify the signal in collections (E.g. a signal
-bus). Alternatively, signals are referred to via index.
-
-______________________________________________________________________________
-
-3. Parallel Circuit Processing:
--------------------------------
-
-The multi-threading aspect of DSPatch is designed to allow the library user the
-ability to specify the number of threads in which he/she required the circuit
-to process, rather than the thread count growing as the system does. So for
-example, an application running on a quad core CPU could be limited to 4
-threads in order to allow each core to handle just one thread.
-
-**3.1 The Circuit Thread:**
-
-Circuit threads are threads that traverse entire circuits. The circuit runs
-through its array of components, calling each components' process method in a
-single thread (circuit thread) loop. As each component is done processing, it
-hands over control to the next waiting circuit thread. Therefore, if you had 5
-components in a process chain, and 5 circuit threads, at any point in time you
-could have one thread per component processing in parallel. With this in place,
-you now also have the option to select 0 circuit threads. In this state, the
-circuit's Tick() and Reset() methods will block the calling thread while all
-components in the circuit are processed, whereas with circuit threads enabled,
-the calling thread will block only if all circuit threads are busy. (A null
-thread class that implements stub thread methods allows for DSPatch to compile
-on platforms with no native thread support)
-
-**3.2 The Component Thread:**
-
-The component thread simply ticks a single component over and over. As the
-circuit class inherits from component, we use it's component thread to
-"auto-tick" the circuit whilst freeing up the main application thread for
-control. In a circuit-less system of interconnected DspComponents, each
-component must be auto-ticked in order for the component network to be parallel
-processed. Again, for non-threaded systems, a component's Tick() and Reset()
-methods can simply be called in a loop from the main application thread.*/
->>>>>>> 2d92dafb
+methods can simply be called in a loop from the main application thread.*/