--- conflicted
+++ resolved
@@ -105,11 +105,7 @@
 
     void SetThreadPool( const ThreadPool::SPtr& threadPool );
 
-<<<<<<< HEAD
     bool Tick( int bufferNo = 0 );
-=======
-    bool Tick( TickMode mode = TickMode::Series, int bufferNo = 0 );
->>>>>>> 23100a11
     void Reset( int bufferNo = 0 );
 
 protected:
@@ -120,15 +116,9 @@
 
 private:
     friend class internal::ComponentThread;
-<<<<<<< HEAD
     void _DoTick( int bufferNo );
 
-    std::unique_ptr<internal::Component> p;
-=======
-    void _DoTick( Component::TickMode mode, int bufferNo );
-
     internal::Component* p;
->>>>>>> 23100a11
 };
 
 }  // namespace DSPatch