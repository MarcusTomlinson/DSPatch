--- conflicted
+++ resolved
@@ -30,10 +30,7 @@
 
 #include <dspatch/Common.h>
 #include <dspatch/Component.h>
-<<<<<<< HEAD
 #include <dspatch/ThreadPool.h>
-=======
->>>>>>> 23100a11
 
 #include <condition_variable>
 #include <thread>
@@ -58,20 +55,9 @@
     NONCOPYABLE( ComponentThread );
 
     ComponentThread();
-<<<<<<< HEAD
+    ComponentThread( ComponentThread&& );
 
     void Setup( DSPatch::Component* component, int bufferNo, const DSPatch::ThreadPool::SPtr& threadPool );
-=======
-    ComponentThread( ComponentThread&& );
-    ~ComponentThread();
-
-    void Setup( DSPatch::Component* component, int bufferNo );
-
-    void Start();
-    void Stop();
-    void Sync();
-    void Resume( DSPatch::Component::TickMode mode );
->>>>>>> 23100a11
 
     void TickAsync();
     void Wait();
@@ -79,27 +65,12 @@
     void Run();
 
 private:
-<<<<<<< HEAD
     DSPatch::ThreadPool::SPtr _threadPool;
     int _bufferNo = 0;
     DSPatch::Component* _component = nullptr;
     bool _gotDone = true;
     std::mutex _doneMutex;
     std::condition_variable _doneCondt;
-=======
-    std::thread _thread;
-
-    DSPatch::Component* _component = nullptr;
-    DSPatch::Component::TickMode _mode = DSPatch::Component::TickMode::Series;
-    int _bufferNo = 0;
-
-    bool _stop = false;
-    bool _stopped = true;
-    bool _gotResume = false;
-    bool _gotSync = true;
-    std::mutex _resumeMutex;
-    std::condition_variable _resumeCondt, _syncCondt;
->>>>>>> 23100a11
 };
 
 }  // namespace internal
