/******************************************************************************
DSPatch - The Refreshingly Simple C++ Dataflow Framework
Copyright (c) 2023, Marcus Tomlinson

BSD 2-Clause License

Redistribution and use in source and binary forms, with or without
modification, are permitted provided that the following conditions are met:

1. Redistributions of source code must retain the above copyright notice, this
   list of conditions and the following disclaimer.

2. Redistributions in binary form must reproduce the above copyright notice,
   this list of conditions and the following disclaimer in the documentation
   and/or other materials provided with the distribution.

THIS SOFTWARE IS PROVIDED BY THE COPYRIGHT HOLDERS AND CONTRIBUTORS "AS IS"
AND ANY EXPRESS OR IMPLIED WARRANTIES, INCLUDING, BUT NOT LIMITED TO, THE
IMPLIED WARRANTIES OF MERCHANTABILITY AND FITNESS FOR A PARTICULAR PURPOSE ARE
DISCLAIMED. IN NO EVENT SHALL THE COPYRIGHT HOLDER OR CONTRIBUTORS BE LIABLE
FOR ANY DIRECT, INDIRECT, INCIDENTAL, SPECIAL, EXEMPLARY, OR CONSEQUENTIAL
DAMAGES (INCLUDING, BUT NOT LIMITED TO, PROCUREMENT OF SUBSTITUTE GOODS OR
SERVICES; LOSS OF USE, DATA, OR PROFITS; OR BUSINESS INTERRUPTION) HOWEVER
CAUSED AND ON ANY THEORY OF LIABILITY, WHETHER IN CONTRACT, STRICT LIABILITY,
OR TORT (INCLUDING NEGLIGENCE OR OTHERWISE) ARISING IN ANY WAY OUT OF THE USE
OF THIS SOFTWARE, EVEN IF ADVISED OF THE POSSIBILITY OF SUCH DAMAGE.
******************************************************************************/

#include <internal/ComponentThread.h>

using namespace DSPatch::internal;

ComponentThread::ComponentThread() = default;

<<<<<<< HEAD
void ComponentThread::Setup( DSPatch::Component* component, int bufferNo, const DSPatch::ThreadPool::SPtr& threadPool )
=======
// cppcheck-suppress missingMemberCopy
ComponentThread::ComponentThread( ComponentThread&& )
{
}

ComponentThread::~ComponentThread()
>>>>>>> 23100a11
{
    _bufferNo = bufferNo;
    _component = component;
    _threadPool = threadPool;
}

<<<<<<< HEAD
void ComponentThread::TickAsync()
{
    _gotDone = false;  // reset the sync flag
    _threadPool->AddJob( _bufferNo, this );
=======
void ComponentThread::Setup( DSPatch::Component* component, int bufferNo )
{
    _component = component;
    _bufferNo = bufferNo;
}

void ComponentThread::Start()
{
    if ( !_stopped )
    {
        return;
    }

    _stop = false;
    _stopped = false;
    _gotResume = false;
    _gotSync = false;

    _thread = std::thread( &ComponentThread::_Run, this );

    Sync();
}

void ComponentThread::Stop()
{
    if ( _stopped )
    {
        return;
    }

    Sync();

    _stop = true;

    Resume( _mode );

    if ( _thread.joinable() )
    {
        _thread.join();
    }
>>>>>>> 23100a11
}

void ComponentThread::Wait()
{
<<<<<<< HEAD
    if ( _gotDone )  // if already got sync
=======
    if ( _stopped || _gotSync )
>>>>>>> 23100a11
    {
        return;
    }

    std::unique_lock<std::mutex> lock( _doneMutex );

    // cppcheck-suppress knownConditionTrueFalse
<<<<<<< HEAD
    if ( !_gotDone )  // if haven't already got sync
=======
    if ( !_gotSync )  // if haven't already got sync
>>>>>>> 23100a11
    {
        _doneCondt.wait( lock );  // wait for sync
    }
}

<<<<<<< HEAD
void ComponentThread::Run()
=======
void ComponentThread::Resume( DSPatch::Component::TickMode mode )
>>>>>>> 23100a11
{
    _component->_DoTick( _bufferNo );

<<<<<<< HEAD
    std::lock_guard<std::mutex> lock( _doneMutex );
=======
    _gotSync = false;  // reset the sync flag

    _mode = mode;

    _gotResume = true;  // set the resume flag
    _resumeCondt.notify_all();
}

void ComponentThread::_Run()
{
    while ( !_stop )
    {
        {
            std::unique_lock<std::mutex> lock( _resumeMutex );

            _gotSync = true;  // set the sync flag
            _syncCondt.notify_all();

            if ( !_gotResume )  // if haven't already got resume
            {
                _resumeCondt.wait( lock );  // wait for resume
            }
            _gotResume = false;  // reset the resume flag
        }

        if ( !_stop )
        {
            _component->_DoTick( _mode, _bufferNo );
        }
    }
>>>>>>> 23100a11

    _gotDone = true;  // set the sync flag
    _doneCondt.notify_all();
}<|MERGE_RESOLUTION|>--- conflicted
+++ resolved
@@ -32,78 +32,27 @@
 
 ComponentThread::ComponentThread() = default;
 
-<<<<<<< HEAD
-void ComponentThread::Setup( DSPatch::Component* component, int bufferNo, const DSPatch::ThreadPool::SPtr& threadPool )
-=======
 // cppcheck-suppress missingMemberCopy
 ComponentThread::ComponentThread( ComponentThread&& )
 {
 }
 
-ComponentThread::~ComponentThread()
->>>>>>> 23100a11
+void ComponentThread::Setup( DSPatch::Component* component, int bufferNo, const DSPatch::ThreadPool::SPtr& threadPool )
 {
     _bufferNo = bufferNo;
     _component = component;
     _threadPool = threadPool;
 }
 
-<<<<<<< HEAD
 void ComponentThread::TickAsync()
 {
     _gotDone = false;  // reset the sync flag
     _threadPool->AddJob( _bufferNo, this );
-=======
-void ComponentThread::Setup( DSPatch::Component* component, int bufferNo )
-{
-    _component = component;
-    _bufferNo = bufferNo;
-}
-
-void ComponentThread::Start()
-{
-    if ( !_stopped )
-    {
-        return;
-    }
-
-    _stop = false;
-    _stopped = false;
-    _gotResume = false;
-    _gotSync = false;
-
-    _thread = std::thread( &ComponentThread::_Run, this );
-
-    Sync();
-}
-
-void ComponentThread::Stop()
-{
-    if ( _stopped )
-    {
-        return;
-    }
-
-    Sync();
-
-    _stop = true;
-
-    Resume( _mode );
-
-    if ( _thread.joinable() )
-    {
-        _thread.join();
-    }
->>>>>>> 23100a11
 }
 
 void ComponentThread::Wait()
 {
-<<<<<<< HEAD
     if ( _gotDone )  // if already got sync
-=======
-    if ( _stopped || _gotSync )
->>>>>>> 23100a11
     {
         return;
     }
@@ -111,58 +60,17 @@
     std::unique_lock<std::mutex> lock( _doneMutex );
 
     // cppcheck-suppress knownConditionTrueFalse
-<<<<<<< HEAD
     if ( !_gotDone )  // if haven't already got sync
-=======
-    if ( !_gotSync )  // if haven't already got sync
->>>>>>> 23100a11
     {
         _doneCondt.wait( lock );  // wait for sync
     }
 }
 
-<<<<<<< HEAD
 void ComponentThread::Run()
-=======
-void ComponentThread::Resume( DSPatch::Component::TickMode mode )
->>>>>>> 23100a11
 {
     _component->_DoTick( _bufferNo );
 
-<<<<<<< HEAD
     std::lock_guard<std::mutex> lock( _doneMutex );
-=======
-    _gotSync = false;  // reset the sync flag
-
-    _mode = mode;
-
-    _gotResume = true;  // set the resume flag
-    _resumeCondt.notify_all();
-}
-
-void ComponentThread::_Run()
-{
-    while ( !_stop )
-    {
-        {
-            std::unique_lock<std::mutex> lock( _resumeMutex );
-
-            _gotSync = true;  // set the sync flag
-            _syncCondt.notify_all();
-
-            if ( !_gotResume )  // if haven't already got resume
-            {
-                _resumeCondt.wait( lock );  // wait for resume
-            }
-            _gotResume = false;  // reset the resume flag
-        }
-
-        if ( !_stop )
-        {
-            _component->_DoTick( _mode, _bufferNo );
-        }
-    }
->>>>>>> 23100a11
 
     _gotDone = true;  // set the sync flag
     _doneCondt.notify_all();
