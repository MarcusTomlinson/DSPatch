--- conflicted
+++ resolved
@@ -249,11 +249,7 @@
     // init vector values
     for ( int i = 0; i < bufferCount; ++i )
     {
-<<<<<<< HEAD
         p->componentThreads[i].Setup( this, i, threadPool );
-=======
-        p->componentThreads[i].Setup( this, i );
->>>>>>> 23100a11
 
         p->tickStatuses[i] = internal::Component::TickStatus::NotTicked;
 
@@ -306,19 +302,11 @@
         // do tick
         if ( !p->threadPool || p->threadPool->GetThreadsPerBuffer() == 0 )
         {
-<<<<<<< HEAD
             _DoTick( bufferNo );
-=======
-            _DoTick( mode, bufferNo );
->>>>>>> 23100a11
         }
         else
         {
-<<<<<<< HEAD
             p->componentThreads[bufferNo].TickAsync();
-=======
-            p->componentThreads[bufferNo].Resume( mode );
->>>>>>> 23100a11
         }
     }
     else if ( p->tickStatuses[bufferNo] == internal::Component::TickStatus::TickStarted )
@@ -373,32 +361,19 @@
     }
 }
 
-<<<<<<< HEAD
 void Component::_DoTick( int bufferNo )
 {
     // 4. get new inputs from incoming components
     if ( p->threadPool && p->threadPool->GetThreadsPerBuffer() != 0 )
-=======
-void Component::_DoTick( Component::TickMode mode, int bufferNo )
-{
-    // 4. get new inputs from incoming components
-    if ( mode == Component::TickMode::Parallel )
->>>>>>> 23100a11
     {
         for ( auto& wire : p->inputWires )
         {
             // wait for non-feedback incoming components to finish ticking
             if ( p->feedbackWires[bufferNo].find( &wire ) == p->feedbackWires[bufferNo].end() )
             {
-<<<<<<< HEAD
                 wire.fromComponent->p->componentThreads[bufferNo].Wait();
             }
             wire.fromComponent->p->GetOutput( bufferNo, wire.fromOutput, wire.toInput, p->inputBuses[bufferNo] );
-=======
-                wire.fromComponent->p->componentThreads[bufferNo].Sync();
-            }
-            wire.fromComponent->p->GetOutput( bufferNo, wire.fromOutput, wire.toInput, p->inputBuses[bufferNo], mode );
->>>>>>> 23100a11
         }
         p->feedbackWires[bufferNo].clear();
     }
@@ -406,11 +381,7 @@
     {
         for ( auto& wire : p->inputWires )
         {
-<<<<<<< HEAD
             wire.fromComponent->p->GetOutput( bufferNo, wire.fromOutput, wire.toInput, p->inputBuses[bufferNo] );
-=======
-            wire.fromComponent->p->GetOutput( bufferNo, wire.fromOutput, wire.toInput, p->inputBuses[bufferNo], mode );
->>>>>>> 23100a11
         }
     }
 
